# StableHashTraits

[![Project Status: Active – The project has reached a stable, usable state and is being actively developed.](https://www.repostatus.org/badges/latest/active.svg)](https://www.repostatus.org/#active)
[![GitHub Actions](https://github.com/beacon-biosignals/StableHashTraits.jl/workflows/CI/badge.svg)](https://github.com/beacon-biosignals/StableHashTraits.jl/actions/workflows/CI.yml)
[![docs](https://img.shields.io/badge/docs-dev-blue.svg)](https://beacon-biosignals.github.io/StableHashTraits.jl/dev)
[![docs](https://img.shields.io/badge/docs-stable-blue.svg)](https://beacon-biosignals.github.io/StableHashTraits.jl/stable)
[![codecov](https://codecov.io/gh/beacon-biosignals/StableHashTraits.jl/branch/main/graph/badge.svg?token=4O1YO0GMNM)](https://codecov.io/gh/beacon-biosignals/StableHashTraits.jl)
[![Code Style: YASGuide](https://img.shields.io/badge/code%20style-yas-violet.svg)](https://github.com/jrevels/YASGu)

The aim of StableHashTraits is to make it easy to compute a stable hash of any Julia value with minimal boilerplate using trait-based dispatch; here, "stable" means the value will not change across Julia versions (or between Julia sessions).

For example:

<!--The START_ and STOP_ comments are used to extract content that is also repeated in the documentation-->
<!--START_EXAMPLE-->
```julia
using StableHashTraits
using StableHashTraits: Transformer
using Dates

struct MyType
   data::Vector{UInt8}
   metadata::Dict{Symbol, Any}
end
# ignore `metadata`, `data` will be hashed using fallbacks for `AbstractArray` type
StableHashTraits.transformer(::Type{<:MyType}) = Transformer(x -> (; x.data);
                                                             hoist_type=true)
a = MyType(read("myfile.txt"), Dict{Symbol, Any}(:read => Dates.now()))
b = MyType(read("myfile.txt"), Dict{Symbol, Any}(:read => Dates.now()))
stable_hash(a; version=4) == stable_hash(b; version=4) # true
```
<!--END_EXAMPLE-->

Useres can define a method of `transformer` to customize how an object is hashed. It should return a function wrapped in `Transformer`. During hashing, this function is called and its result is the value that is actually hashed. (The `hoist_type` keyword shown above is an optional flag that can be used to further optimize performance of your transformer in some cases; you can do this any time the function is type stable, but some type-unstable functions are also possible. See the documentation for details).

StableHashTraits aims to guarantee a stable hash so long as you only upgrade to non-breaking versions (e.g. `StableHashTraits = "1"` in `[compat]` of `Project.toml`); any changes in an object's hash in this case would be considered a bug.

> [!WARNING]
> Hash versions 4 constitutes a substantial redesign of StableHashTraits so as to more conservatively avoid realiance on the internals of julia and packages. Hash versions 1-3 are deprecated and will be removed in a soon-to-be released StableHashTraits 2.0. Hash version 4 will remain unchanged in this 2.0 release. Hash version 1 is the default version if you don't specify a version. You can read the documentation for hash version 1 [here](https://github.com/beacon-biosignals/StableHashTraits.jl/blob/v1.0.0/README.md) and hash version 2 [here](https://github.com/beacon-biosignals/StableHashTraits.jl/blob/v1.1.8/README.md).

<!--The START_ and STOP_ comments are used to extract content that is also repeated in the documentation-->
<!--START_OVERVIEW-->
## Use Case and Design Rationale

StableHashTraits is designed to be used in cases where there is an object you wish to serialize in a content-addressed cache. How and when objects pass the same input to a hashing algorithm is meant to be predictable and well defined, so that the user can reliably define methods of `transformer` to modify this behavior.

## What gets hashed? (hash version 4)

This covers the behavior when using the latest hash version (4). You can read the documentation for hash version 1 [here](https://github.com/beacon-biosignals/StableHashTraits.jl/blob/v1.0.0/README.md) and hash version 2 [here](https://github.com/beacon-biosignals/StableHashTraits.jl/blob/v1.1.8/README.md).

When you call `stable_hash(x; version=4)`, StableHashTraits hashes both the value `x` and its type `T`, normally doing so according to `StructType(T)`. (ala
[SructTypes](https://github.com/JuliaData/StructTypes.jl)).

You can customize how the value is hashed using [`StableHashTraits.transformer`](https://beacon-biosignals.github.io/StableHashTraits.jl/stable/api/#StableHashTraits.transformer),
and how the type is hashed using [`StableHashTraits.transform_type`](https://beacon-biosignals.github.io/StableHashTraits.jl/stable/api/#StableHashTraits.transform_type).
If you need to customize either of these functions for a type that you don't own, you can use a [@context](https://beacon-biosignals.github.io/StableHashTraits.jl/stable/api/#StableHashTraits.@context)

### `StructType.DataType`

To hash the value, each field value of a data type is hashed.

If `StructType(T) <: StructTypes.UnorderedStruct`, the values are first sorted by the lexographic order of the fieldnames.

The type of a data type is hashed as `string(nameof(T))`, the `fieldnames(T)`, (sorting them if for `UnorderedStruct`), and hash the type of each element of `fieldtypes(T)` according to their `StructType`.

No type parameters are hashed by default. To hash these you need to specialize on [`transform_type`](https://beacon-biosignals.github.io/StableHashTraits.jl/stable/api/#StableHashTraits.transform_type) for your struct. Note that because `fieldtypes(T)` is hashed, you don't need to do this unless your type parameters are not used in the specification of your field types.

### `StructType.ArrayType`

To hash the value, each element of an array type is hashed using `iterate`. If the object `isa AbstractArray`, the `size(x)` of the object is also hashed.

If [`StableHashTraits.is_ordered`](https://beacon-biosignals.github.io/StableHashTraits.jl/stable/api/#StableHashTraits.is_ordered) returns `false` the elements are first `sort`ed according to [`StableHashTraits.hash_sort_by`](https://beacon-biosignals.github.io/StableHashTraits.jl/stable/api/#StableHashTraits.hash_sort_by).

To hash the type, the string `"StructTypes.ArrayTYpe"` is hashed (ergo, the kind of array won't matter), and the type of the `elype` is hashed, according to its `StructType`. If the type `<: AbstractArray`, the `ndims(T)` is hashed if it is available.

### `StructTypes.DictType`

To hash the value, each key-value pair of a dict type is hashed, as returned by `StructType.keyvaluepairs(x)`.

If [`StableHashTraits.is_ordered`](https://beacon-biosignals.github.io/StableHashTraits.jl/stable/api/#StableHashTraits.is_ordered) returns `false` the pairs are first `sort`ed according their keys using [`StableHashTraits.hash_sort_by`](https://beacon-biosignals.github.io/StableHashTraits.jl/stable/api/#StableHashTraits.hash_sort_by).

To hash the type `"StructTypes.DictType"` is hashed (ergo, the kind of dictionary won't matter), and the type of the `eltype` is hashed, according to its `StructType`.

### `AbstractRange`

`AbbstractRange` constitutes an exception to the rule that we use `StructType`: for efficient hashing, ranges are treated as another first-class container object, separate from array types.

The value is hashed as `(first(x), step(x), last(x))`.

The type is hashed as `"Base.AbstractRange"` along with the type of the `eltype`, according to its `StructType`. Ergo, the type of range doesn't matter (just that it is a range).

### `StructTypes{Number/String/Bool}Type`

To hash the value, the result of `Base.write`ing the object is hashed.

To hash the type, the value of `parentmodule_nameof(StructType))` is used. [`parentmodule_nameof`](https://beacon-biosignals.github.io/StableHashTraits.jl/stable/api/#StableHashTraits.parentmodule_name) can be used to provide a relatively stable name for an object composed of `string(parentmodule(T))` and `string(nameof(T))`, along with some additional regularizations and validations.

### `StructType.CustomStruct`

For any `StructType.CustomStruct`, the object is first `StructType.lower`ed and the result is hashed according to the lowered `StructType`.

### `missing` and `nothing`

There is no value hashed for `missing` or `nothing`; the type is hashed as the string `"Base.Missing"` and `"Base.Nothing"` respectively.

### `StructType.{Null/Singleton}Type`

These types error by default. You can opt in to behavior similar to `missing` and `nothing` by defining an appropriate [`transform_type`](https://beacon-biosignals.github.io/StableHashTraits.jl/stable/api/#StableHashTraits.type_identifier).

If `transform_type` for a singleton is defined, it will no longer error as the value is already defined to be empty.

### `Function`

Attempting to hash a function errors by default. You can opt in to hashing a function
by defining [`transform_type`](https://beacon-biosignals.github.io/StableHashTraits.jl/stable/api/#StableHashTraits.type_identifier). If `transform_type` is defined, functions will hash as if they were `UnorderedStructs`: functions can have fields if they are curried (e.g. `==(2)`), and so, for this reason, the fields are included in the hash by default.

If a function value `fn` can be hashed in this way, so can types of the form `typeof(fn)`.

### `Type`

When a type is provided as a value (e.g. `stable_hash(Int; version=4)`) hashing it will error by default.

You can opt in to hashing a given type as a value by defining [`transform_type_value`](https://beacon-biosignals.github.io/StableHashTraits.jl/stable/api/#StableHashTraits.transform_type_value) for your type.

## Examples

All of the following hash examples follow directly from the definitions above, but may not be so obvious to the reader.

Most of the behaviors described below can be customized/changed by using your own hash [`@context`](https://beacon-biosignals.github.io/StableHashTraits.jl/stable/api/#StableHashTraits.@context), which can be passed as the second argument to [`stable_hash`](https://beacon-biosignals.github.io/StableHashTraits.jl/stable/api/#StableHashTraits.stable_hash).

The order of NamedTuple pairs does not matter

```julia
stable_hash((;a=1,b=2); version=4) == stable_hash((;b=2,a=1); version=4)
```

Two structs with the same fields and name hash equivalently

```julia
module A
    struct X
        bar::Int
        foo::Float64
    end
end

module B
    struct X
        foo::Float64
        bar::Int
    end
end

stable_hash(B.X(2, 1); version=4) == stable_hash(A.X(1, 2); version=4)
```

Different array types with the same content hash to the same value.

```julia
stable_hash(view([1,2,3], 1:2); version=4) == stable_hash([1,2]; version=4)
```

Byte equivalent arrays of all `NumberType` values will hash to the same value.

```julia
stable_hash([0.0, 0.0]; version=4) == stable_hash([0, 0]; version=4)
```

But if the eltype has a different `StructType`, or if the bytes are different, the collision will not occur.

```julia
stable_hash(Any[0.0, 0.0]; version=4) != stable_hash([0, 0]; version=4)
stable_hash([1.0, 2.0]; version=4) != stable_hash([1, 2]; version=4)
```

Two types with the same name but different type parameters will hash the same unless your
`transform_type_value` method includes those type parameters in its return value.

```julia
struct MyType{T} end
StableHashTraits.transform_type_value(::Type{T}) where {T<:MyType} = parentmodule_nameof(T)
stable_hash(MyType{:a}) == stable_hash(MyType{:b}) # true
```

Numerical changes will, of course, change the hash. One way this can catch you off guard
are some differences in `StaticArray` outputs between julia versions:

```julia
julia> using StaticArrays, StableHashTraits;

julia> begin
        rotmatrix2d(a) = @SMatrix [cos(a) sin(a); -sin(a) cos(a)]
        rotate(a, p) = rotmatrix2d(a) * p
        rotate((pi / 4), SVector{2}(0.42095778959006, -0.42095778959006))
    end;
```

In julia 1.9.4:

```julia

julia> bytes2hex(stable_hash(rotate((pi / 4), SVector{2}(0.42095778959006, -0.42095778959006)); version=4))
"4ccdc172688dd2b5cd50ba81071a19217c3efe2e3b625e571542004c8f96c797"

julia> rotate((pi / 4), SVector{2}(0.42095778959006, -0.42095778959006))
2-element SVector{2, Float64} with indices SOneTo(2):
  7.419375817039376e-17
 -0.5953242152248626
```

In julia 1.6.7

```julia
julia> bytes2hex(stable_hash(rotate((pi / 4), SVector{2}(0.42095778959006, -0.42095778959006)); version=4))
"3b8d998f3106c05f8b74ee710267775d0d0ce0e6780c1256f4926d3b7dcddf9e"

julia> rotate((pi / 4), SVector{2}(0.42095778959006, -0.42095778959006))
2-element SVector{2, Float64} with indices SOneTo(2):
  5.551115123125783e-17
 -0.5953242152248626
```

<!--END_OVERVIEW-->

## Breaking changes

<<<<<<< HEAD
### In 1.3

This release includes a new hash version 4 that has breaking API changes, documeted above. The prior API is deprecated. In version 2, which will be released in relatively short order, only hash version 4 will be available
=======
### In 1.2

This release includes a bugfix to `stable_type_id` and the underlying hashes that depend on it (true for most types). This bug caused `stable_type_id` to yield a different value depending on the scope in which `stable_type_id` was first called for a given type. The long-term plan is for this error to be addressed by eliminating the need for `stable_type_id` (see [#55](https://github.com/beacon-biosignals/StableHashTraits.jl/pull/55) for details) at all, as the hashing of types can be somewhat fragile with the current design.

In the meantime, 1.2 provides a new hash version 3, which uses a fixed version of `stable_type_id` that can be used by leveraging hash version 3. E.g. if you call `stable_hash(x, version=3)` or use `HashVersion{3}()` where you would have used `HashVersion{2}()` you will not be susceptible to the bug. If you make use of `stable_type_id` directly and want to avoid this bug, you should use `StableHashTraits.stable_type_id_fixed`.

Because existing uses of `StableHashTraits` might depend on the extant, broken behavior, versions 1 and 2 of hashing remain unchanged.
>>>>>>> f4259ea5

### In 1.1

This release includes speed improvements of about 100 fold.

- **Feature**: `HashVersion{2}` is a new hash context that can be up to ~100x faster than
  `HashVersion{1}`.
- **Feature**: The requirements for `HashVersion{2}` on the passed hash function have been
  relaxed, such that `alg=crc32` should again work (no need to call `alg=(x,s=UInt32(0)) ->
  crc32c(copy(x),s)`).
- **Feature**: `@ConstantHash` allows for precomputed hash values of constant strings and
  numbers.
- **Feature**:  `stable_typename_id` and `stable_type_id` provide compile-time 64 bit hashes
  of the types of objects
- **Feature**: `root_version`: Most users can safely ignore this new function. If you are
  implementing a root context (one that returns `parent_context(::MyContext) = nothing`) you
  will need to define this function. It indicates what version of the hashing
  implementations to use (1 or 2). It defaults to 1 to avoid changing the hash values of
  existing root contexts, but should be defined to return 2 to make use of the more
  optimized implementations used by `HashVersion{2}`.
- **Deprecation**: `HashVersion{1}` has been deprecated, favor version 2 over 1 in all cases
  where backwards compatibility is not required.
- **Deprecation**: `qualified_name` and `qualified_type` have been deprecated, in favor of
  `stable_typename_id` and `stable_type_id`.
- **Deprecation**: `ConstantHash` has been deprecated in favor of the more efficient
  `@ConstantHash`. To remove deprecated API: any call to `ConstantHash(x)` where `x` is
  a constant literal should be changed to `@ConstantHash(x)`. If `x` is an expression
  you can use `FnHash(_ -> x)` to achieve the same result. Note however that the use
  of a non-literal is probably a code smell, as `hash_method` should normally only
  depend on the type of its arguments.

### In 1.0:

This is a very breaking release, almost all values hash differently and the API has changed.
However, far fewer manual definitions of `hash_method` become necessary. The fallback for
`Any` should handle many more cases.

- **Breaking**: `transform` has been removed, its features are covered by `FnHash` and
  `HashAndContext`.
- **Breaking**: `stable_hash` no longer accepts multiple objects to hash (wrap them in a
  tuple instead); it now accepts a single object to hash, and the second positional argument
  is the context (see below for details on contexts).
- **Breaking**: The default `alg` for `stable_hash` is `sha256`; to use the old default
  (crc32c) you can pass `alg=(x,s=UInt32(0)) -> crc32c(copy(x),s)`.
- **Deprecation**: The traits to return from `hash_method` have changed quite a bit. You
  will need to replace the old names as follows to avoid deprecation warnings during your
  tests:
    - Favor `StructHash()` (which uses `fieldnames` instead of `propertynames`)
      to `UseProperties()`.
    - *BUT* to reproduce `UseProperties()`, call `StructHash(propertynames => getproperty)`
    - Replace `UseQualifiedName()` with `FnHash(qualified_name, HashWrite())`
    - Replace `UseSize(method)` with `(FnHash(size), method)`
    - Replace `UseTable` with `FnHash(Tables.columns, StructHash(Tables.columnnames => Tables.getcolumn))`
- **Deprecation**: The fallback methods for hashing are defined within a specific
  context (`HashVersion{1}`). Any contexts you make should define a `parent_context`
  method that returns e.g. `HashVersion{1}` so that the fallback implementation for any
  methods of `hash_method` you don't implement work properly. (A default version of
  `parent_context` raises a deprecation warning and returns `HashVersion{1}`). Refer to the
  discussion below about contexts.

### In 0.3:

To prevent reshaped arrays from having the same hash (`stable_hash([1 2; 3 4]) ==
stable_hash(vec([1 2; 3 4]))`) the hashes for all arrays with more than 1 dimension have
changed.

### In 0.2:

To support hasing of all tables (`Tables.istable(x) == true`), hashes have changed for such
objects when:
   1. calling `stable_hash(x)` did not previously error
   1. `x` is not a `DataFrame` (these previously errored)
   2. `x` is not a `NamedTuple` of tables columns (these have the same hash as before)
   3. `x` is not an `AbstractArray` of `NamedTuple` rows (these have the same hash as before)
   4. `x` can be successfully written to an IO buffer via `Base.write` or
     `StableHashTraits.write` (otherwise it previously errored)
   5. `x` has no specialized `stable_hash` method defined for it (otherwise
   the hash will be the same)

Any such table now uses the method `UseTable`, rather than `UseWrite`, and so would have the
same hash as a `DataFrame` or `NamedTuple` with the same column contents instead of its
previous hash value. For example if you had a custom table type `MyCustomTable` for which
you only defined a `StableHashTraits.write` method and no `hash_method`, its hash will be
changed unless you now define `hash_method(::MyCustomTable) = UseWrite()`.<|MERGE_RESOLUTION|>--- conflicted
+++ resolved
@@ -224,19 +224,17 @@
 
 ## Breaking changes
 
-<<<<<<< HEAD
 ### In 1.3
 
-This release includes a new hash version 4 that has breaking API changes, documeted above. The prior API is deprecated. In version 2, which will be released in relatively short order, only hash version 4 will be available
-=======
+This release includes a new hash version 4 that has breaking API changes, documeted above. The prior API is deprecated. In version 2 of StableHashTraits, which will be released in relatively short order, only hash version 4 will be available.
+
 ### In 1.2
 
-This release includes a bugfix to `stable_type_id` and the underlying hashes that depend on it (true for most types). This bug caused `stable_type_id` to yield a different value depending on the scope in which `stable_type_id` was first called for a given type. The long-term plan is for this error to be addressed by eliminating the need for `stable_type_id` (see [#55](https://github.com/beacon-biosignals/StableHashTraits.jl/pull/55) for details) at all, as the hashing of types can be somewhat fragile with the current design.
-
-In the meantime, 1.2 provides a new hash version 3, which uses a fixed version of `stable_type_id` that can be used by leveraging hash version 3. E.g. if you call `stable_hash(x, version=3)` or use `HashVersion{3}()` where you would have used `HashVersion{2}()` you will not be susceptible to the bug. If you make use of `stable_type_id` directly and want to avoid this bug, you should use `StableHashTraits.stable_type_id_fixed`.
+This release includes a bugfix to `stable_type_id` and the underlying hashes that depend on it (true for most types). This bug caused `stable_type_id` to yield a different value depending on the scope in which `stable_type_id` was first called for a given type. Now that 1.3 is available, 1.2 should not be used, as it addresses the same bug with a better API, rather than the hotfix applied here.
+
+1.2 provides defines hash version 3, which uses a fixed version of `stable_type_id` that can be used by leveraging hash version 3. E.g. if you call `stable_hash(x, version=3)` or use `HashVersion{3}()` where you would have used `HashVersion{2}()` you will not be susceptible to the bug. If you make use of `stable_type_id` directly and want to avoid this bug, you should use `StableHashTraits.stable_type_id_fixed`.
 
 Because existing uses of `StableHashTraits` might depend on the extant, broken behavior, versions 1 and 2 of hashing remain unchanged.
->>>>>>> f4259ea5
 
 ### In 1.1
 
