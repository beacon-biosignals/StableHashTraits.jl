# StableHashTraits

[![Project Status: Active – The project has reached a stable, usable state and is being actively developed.](https://www.repostatus.org/badges/latest/active.svg)](https://www.repostatus.org/#active)
 [![GitHub Actions](https://github.com/beacon-biosignals/StableHashTraits.jl/workflows/CI/badge.svg)](https://github.com/beacon-biosignals/StableHashTraits.jl/actions/workflows/ci.yml)
 [![codecov](https://codecov.io/gh/beacon-biosignals/StableHashTraits.jl/branch/main/graph/badge.svg?token=4O1YO0GMNM)](https://codecov.io/gh/beacon-biosignals/StableHashTraits.jl)
[![Code Style: YASGuide](https://img.shields.io/badge/code%20style-yas-violet.svg)](https://github.com/jrevels/YASGu)


The aim of StableHashTraits is to make it easy to compute a stable hash of any Julia value
with minimal boilerplate using trait-based dispatch; here, "stable" means the value will not
change across Julia versions (or between Julia sessions). 

For example:

```julia
using StableHashTraits
using Dates

struct MyType
   data::Vector{UInt8}
   metadata::Dict{Symbol, Any}
end
# ignore `metadata`, `data` will be hashed using fallbacks for `AbstractArray` type
StableHashTraits.stable_hash(::MyType) = FnHash(x -> x.data) 
a = MyType(read("myfile.txt"), Dict{Symbol, Any}(:read => Dates.now()))
b = MyType(read("myfile.txt"), Dict{Symbol, Any}(:read => Dates.now()))
<<<<<<< HEAD
stable_hash(a, HashVersion{3}()) == stable_hash(b, HashVersion{3}()) # true
=======
stable_hash(a; version=2) == stable_hash(b; version=2) # true
>>>>>>> 9c35191f
```

## Why use `stable_hash` instead of `Base.hash`?

This package can be useful any time one of the following holds:

- you want to ensure the hash value will not change when you update Julia or start a new session
- you want to compute a hash for an object that does not have `hash` defined
- you want to customize how the hash works, within a specific scope

This is useful for content-addressed caching, in which e.g. some function of a value is stored at a location determined by a hash. Given the value, one can recompute the hash to determine where to look to see if the function evaluation on that value has already been cached.

## Details

<<<<<<< HEAD
You compute hashes using `stable_hash`. This is called on the object you want to hash, and (optionally) a second argument called the context. The context you use affects how hashing occurs (it defaults to `HashVersion{1}()`), see the final section below for more details. It is generally recommended that you explicitly set the context to the latest version (`HashVersion{3}()`) as it includes substantial speed improvements and fewer hash
collisions.
=======
You compute hashes using `stable_hash`. This is called on the object you want to hash, and
(optionally) a second argument called the context. The context you use affects how hashing
occurs (it defaults to `HashVersion{1}()`), see the final section below for details on
how you can implement your own contexts. It is generally recommended that you avoid
`HashVerison{1}()`, favoring `HashVersion{2}()` as it include substantial speed
improvements. When you do not need to include a custom context, a short-hand for specifying
`HashVersion{2}()` is to call `stable_hash(x; version=2)`.
>>>>>>> 9c35191f

These standard contexts (`HashVersion{V}`) aim to ensure that if two values are
different, the input to the hash algorithm will differ. 

You can customize the hash behavior for particular types by implementing the trait
`StableHashTraits.hash_method`. It accepts the object you want to hash and, as an optional
second argument, the context. If you define a method that does not accept a context, it will
be used in all contexts. Any method of `hash_method` should simply return one of the
following values, typically based only on the *type* of its input.

<!-- The text between START_ and END_ comments are extracted from this readme and inserted into julia docstrings -->
<!-- START_HASH_TRAITS -->
1. `WriteHash()`: writes the object to a binary format using `StableHashTraits.write(io, x)`
    and takes a hash of that. `StableHashTraits.write(io, x)`
    falls back to `Base.write(io, x)` if no specialized methods are defined for x.
2. `IterateHash()`: assumes the object is iterable and finds a hash of all elements
3. `StructHash([pair = (fieldnames ∘ typeof) => getfield], [order])`: hash the structure of
    the object as defined by a sequence of pairs. How precisely this occurs is determined by
    the two arguments: 
      - `pair` Defines how fields are extracted; the default is 
        `fieldnames ∘ typeof => getfield` 
        but this could be changed to e.g. `propertynames => getproperty` or
        `Tables.columnnames => Tables.getcolumn`. The first element of the pair is a
        function used to compute a list of keys and the second element is a two argument
        function used to extract the keys from the object. 
      - `order` can be `:ByOrder` (the default)—which sorts by the order returned by
        `pair[1]`—or `:ByName`—which sorts by lexigraphical order.
4. `FnHash(fn, [method])`: hash the result of applying `fn` to the given object. Optionally,
   use `method` to hash the result of `fn`, otherwise calls `hash_method` on the result to
   determine how to hash it. There are two built-in functions commonly used with
   `FnHash`.
    - `stable_typename_id`: Get the qualified name of an object's type, e.g. `Base.String` and return 64 bit hash of this string
    - `stable_type_id`: Get the qualified name and type parameters of a type, e.g.
       `Base.Vector{Int}`, and return a 64 bit hash of this string.
5. `@ConstantHash(x)`: at compile time, hash the literal string or number using `sha256`
  and include the first 64 bytes as a constant number that is recursively hashed
  using the `WriteHash` method.
6. `Tuple`: apply multiple methods to hash the object, and then recursively hash their
    results. For example: `(@ConstantHash("header"), StructHash())` would compute a hash for
    both the string `"header"` and the fields of the object, and then recursively hash
    these two hashes.

Your hash will be stable if the output for the given method remains the same: e.g. if
`write` is the same for an object that uses `WriteHash`, its hash will be the same; if the
fields are the same for `StructHash`, the hash will be the same; etc...

Missing from the above list is one final, advanced, trait: `HashAndContext` which can be used to change the context within the scope of a given object. You can learn more about contexts below.

<!-- END_HASH_TRAITS -->

## Breaking changes

### In 1.2

This release introduces a new hash context that reduces hash collisions.

- `HashVersion{3}` avoids more hash collisions, by ensuring that the type of
  primitive types is always encoded in the hashed data. HashVersion{1} remains
  the default context to avoid breaking existing code.

### In 1.1

This release includes speed improvements of about 100 fold.

- **Feature**: `HashVersion{2}` is a new hash context that can be up to ~100x faster than
  `HashVersion{1}`.
- **Feature**: The requirements for `HashVersion{2}` on the passed hash function have been
  relaxed, such that `alg=crc32` should again work (no need to call `alg=(x,s=UInt32(0)) ->
  crc32c(copy(x),s)`).
- **Feature**: `@ConstantHash` allow for precomputed hash values of constant strings and
  numbers.
- **Feature**:  `stable_typename_id` and `stable_type_id` provide compile-time 64 bit hashes
  of the types of objects
- **Feature**: `root_version`: Most users can safely ignore this new function. If you are
  implementing a root context (one that returns `parent_context(::MyContext) = nothing`) you
  will need to define this function. It indicates what version of the hashing
  implementations to use (1 or 2). It defaults to 1 to avoid changing the hash values of
  existing root contexts, but should be defined to return 2 to make use of the more
  optimized implementations used by `HashVersion{2}`.
- **Deprecation**: `HashVersion{1}` has been deprecated, favor version 2 over 1 in all cases
  where backwards compatibility is not required.  
- **Deprecation**: `qualified_name` and `qualified_type` have been deprected, in favor of
  `stable_typename_id` and `stable_type_id`.
- **Deprecation**: `ConstantHash` has been deprecated in favor of the more efficient `@ConstantHash`.

### In 1.0:

This is a very breaking release, almost all values hash differently and the API has changed.
However, far fewer manual defintions of `hash_method` become necessary. The fallback for
`Any` should handle many more cases. 

- **Breaking**: `transform` has been removed, its features are covered by `FnHash` and
  `HashAndContext`.
- **Breaking**: `stable_hash` no longer accepts multiple objects to hash (wrap them in a
  tuple instead); it now accepts a single object to hash, and the second positional argument
  is the context (see below for details on contexts). 
- **Breaking**: The default `alg` for `stable_hash` is `sha256`; to use the old default
  (crc32c) you can pass `alg=(x,s=UInt32(0)) -> crc32c(copy(x),s)`.
- **Deprecation**: The traits to return from `hash_method` have changed quite a bit. You
  will need to replace the old names as follows to avoid deprecation warnings during your
  tests:
    - Favor `StructHash()` (which uses `fieldnames` instead of `propertynames`) 
      to `UseProperties()`.
    - *BUT* to reproduce `UseProperties()`, call `StructHash(propertynames => getproperty)`
    - Replace `UseQualifiedName()` with `FnHash(qualified_name, HashWrite())`
    - Replace `UseSize(method)` with `(FnHash(size), method)`
    - Replace `UseTable` with `FnHash(Tables.columns, StructHash(Tables.columnnames => Tables.getcolumn))`
- **Deprecation**: The fallback methods for hashing are defined within a specific
  context (`HashVersion{1}`). Any contexts you make should define a `parent_context`
  method that returns e.g. `HashVersion{1}` so that the fallback implementation for any
  methods of `hash_method` you don't implement work properly. (A default version of
  `parent_context` raises a deprecation warning and returns `HashVersion{1}`). Refer to the
  discussion below about contexts.

### In 0.3:

To prevent reshaped arrays from having the same hash (`stable_hash([1 2; 3 4]) ==
stable_hash(vec([1 2; 3 4]))`) the hashes for all arrays with more than 1 dimension have
changed.

### In 0.2:

To support hasing of all tables (`Tables.istable(x) == true`), hashes have changed for such
objects when:
   1. calling `stable_hash(x)` did not previously error
   1. `x` is not a `DataFrame` (these previously errored)
   2. `x` is not a `NamedTuple` of tables columns (these have the same hash as before)
   3. `x` is not an `AbstractArray` of `NamedTuple` rows (these have the same hash as before)
   4. `x` can be successfully written to an IO buffer via `Base.write` or
     `StableHashTraits.write` (otherwise it previously errored)
   5. `x` has no specialized `stable_hash` method defined for it (otherwise
   the hash will be the same)

Any such table now uses the method `UseTable`, rather than `UseWrite`, and so would have the
same hash as a `DataFrame` or `NamedTuple` with the same column contents instead of its
previous hash value. For example if you had a custom table type `MyCustomTable` for which
you only defined a `StableHashTraits.write` method and no `hash_method`, its hash will be
changed unless you now define `hash_method(::MyCustomTable) = UseWrite()`.

<!-- The text between START_ and END_ comments are extracted from this readme and inserted into julia docstrings -->
<!-- START_CONTEXTS -->
## Customizing hash computations with contexts

You can customize how hashes are computed within a given scope using a context object. This
is also a very useful way to avoid type piracy. The context can be any object you'd like and
is passed as the second argument to `stable_hash`. By default it is equal to
`HashVersion{1}()` and this determines how objects are hashed when a more method specific is not defined.

This context is then passed to both `hash_method` and `StableHashTraits.write` (the latter
is the method called for `WriteHash`, and falls back to `Base.write`). Because of the way
the root contexts (`HashVersion{1}` and `HashVersion{2}`) are defined, you normally don't
have to include this context as an argument when you define a method of `hash_context` or
`write` because there are appropriate fallback methods.

When you define a hash context it should normally accept a parent context that serves as a
fallback, and return it in an implementation of the method
`StableHashTraits.parent_context`. 

As an example, here is how we could write a context that treats all named tuples with the
same keys as equivalent. 

```julia
struct NamedTuplesEq{T}
    parent::T
end
StableHashTraits.parent_context(x::NamedTuplesEq) = x.parent
function StableHashTraits.hash_method(::NamedTuple, ::NamedTuplesEq) 
    return FnHash(stable_typename_id), UseStruct(:ByName)
end
<<<<<<< HEAD
c = NamedTuplesEq(HashVersion{3}())
stable_hash((; a=1:2, b=1:2), c) == stable_hash((; b=1:2, a=1:2), c) # true
=======
context = NamedTuplesEq(HashVersion{2}())
stable_hash((; a=1:2, b=1:2), context) == stable_hash((; b=1:2, a=1:2), context) # true
>>>>>>> 9c35191f
```

If we instead defined `parent_context` to return `nothing`, our context would need to
implement a `hash_method` that covered the types `AbstractRange`, `Int64`, `Symbol` and
`Pair` for the call to `stable_hash` above to succeed. 

### Customizing hashes within an object

Contexts can be customized not only when you call `stable_hash` but also when you hash the
contents of a particular object. This lets you change how hashing occurs within the object.
See the docstring of `HashAndContext` for details. 
<!-- END_CONTEXTS --><|MERGE_RESOLUTION|>--- conflicted
+++ resolved
@@ -24,11 +24,7 @@
 StableHashTraits.stable_hash(::MyType) = FnHash(x -> x.data) 
 a = MyType(read("myfile.txt"), Dict{Symbol, Any}(:read => Dates.now()))
 b = MyType(read("myfile.txt"), Dict{Symbol, Any}(:read => Dates.now()))
-<<<<<<< HEAD
-stable_hash(a, HashVersion{3}()) == stable_hash(b, HashVersion{3}()) # true
-=======
-stable_hash(a; version=2) == stable_hash(b; version=2) # true
->>>>>>> 9c35191f
+stable_hash(a; version=3) == stable_hash(b; version=3) # true
 ```
 
 ## Why use `stable_hash` instead of `Base.hash`?
@@ -43,18 +39,13 @@
 
 ## Details
 
-<<<<<<< HEAD
-You compute hashes using `stable_hash`. This is called on the object you want to hash, and (optionally) a second argument called the context. The context you use affects how hashing occurs (it defaults to `HashVersion{1}()`), see the final section below for more details. It is generally recommended that you explicitly set the context to the latest version (`HashVersion{3}()`) as it includes substantial speed improvements and fewer hash
-collisions.
-=======
 You compute hashes using `stable_hash`. This is called on the object you want to hash, and
 (optionally) a second argument called the context. The context you use affects how hashing
 occurs (it defaults to `HashVersion{1}()`), see the final section below for details on
 how you can implement your own contexts. It is generally recommended that you avoid
-`HashVerison{1}()`, favoring `HashVersion{2}()` as it include substantial speed
+`HashVerison{1}()`, and favor the latest version, `HashVersion{3}()` as it include substantial speed
 improvements. When you do not need to include a custom context, a short-hand for specifying
-`HashVersion{2}()` is to call `stable_hash(x; version=2)`.
->>>>>>> 9c35191f
+`HashVersion{3}()` is to call `stable_hash(x; version=3)`.
 
 These standard contexts (`HashVersion{V}`) aim to ensure that if two values are
 different, the input to the hash algorithm will differ. 
@@ -224,13 +215,8 @@
 function StableHashTraits.hash_method(::NamedTuple, ::NamedTuplesEq) 
     return FnHash(stable_typename_id), UseStruct(:ByName)
 end
-<<<<<<< HEAD
-c = NamedTuplesEq(HashVersion{3}())
-stable_hash((; a=1:2, b=1:2), c) == stable_hash((; b=1:2, a=1:2), c) # true
-=======
-context = NamedTuplesEq(HashVersion{2}())
+context = NamedTuplesEq(HashVersion{3}())
 stable_hash((; a=1:2, b=1:2), context) == stable_hash((; b=1:2, a=1:2), context) # true
->>>>>>> 9c35191f
 ```
 
 If we instead defined `parent_context` to return `nothing`, our context would need to
