# StableHashTraits

[![Project Status: Active – The project has reached a stable, usable state and is being actively developed.](https://www.repostatus.org/badges/latest/active.svg)](https://www.repostatus.org/#active)
 [![GitHub Actions](https://github.com/beacon-biosignals/StableHashTraits.jl/workflows/CI/badge.svg)](https://github.com/beacon-biosignals/StableHashTraits.jl/actions/workflows/ci.yml)
 [![codecov](https://codecov.io/gh/beacon-biosignals/StableHashTraits.jl/branch/main/graph/badge.svg?token=4O1YO0GMNM)](https://codecov.io/gh/beacon-biosignals/StableHashTraits.jl)
[![Code Style: YASGuide](https://img.shields.io/badge/code%20style-yas-violet.svg)](https://github.com/jrevels/YASGu)


The aim of StableHashTraits is to make it easy to compute a stable hash of any Julia value
with minimal boilerplate using trait-based dispatch; here, "stable" means the value will not
change across Julia versions (or between Julia sessions). 

For example:

```julia
using StableHashTraits
using Dates

struct MyType
   data::Vector{UInt8}
   metadata::Dict{Symbol, Any}
end
# ignore `metadata`, `data` will be hashed using fallbacks for `AbstractArray` type
StableHashTraits.stable_hash(::MyType) = FnHash(x -> x.data) 
a = MyType(read("myfile.txt"), Dict{Symbol, Any}(:read => Dates.now()))
b = MyType(read("myfile.txt"), Dict{Symbol, Any}(:read => Dates.now()))
stable_hash(a; version=3) == stable_hash(b; version=3) # true
```

StableHashTraits aims to guarantee a stable hash so long as you only upgrade to non-breaking
versions (e.g. `StableHashTraits = "1"` in `[compat]` of `Project.toml`); any changes in an
object's hash in this case would be considered a bug.

## Why use `stable_hash` instead of `Base.hash`?

This package can be useful any time one of the following holds:

- you want to ensure the hash value will not change when you update Julia or start a new session
- you want to compute a hash for an object that does not have `hash` defined
- you want to customize how the hash works, within a specific scope

This is useful for content-addressed caching, in which e.g. some function of a value is stored at a location determined by a hash. Given the value, one can recompute the hash to determine where to look to see if the function evaluation on that value has already been cached.

## Details

You compute hashes using `stable_hash`. This is called on the object you want to hash, and
(optionally) a second argument called the context. The context you use affects how hashing
<<<<<<< HEAD
occurs (it defaults to `HashVersion{1}()`), see the final section below for details on
how you can implement your own contexts. It is generally recommended that you avoid
`HashVerison{1}()`, and favor the latest version, `HashVersion{3}()` as it include substantial speed
improvements. When you do not need to include a custom context, a short-hand for specifying
`HashVersion{3}()` is to call `stable_hash(x; version=3)`.
=======
occurs (it defaults to `HashVersion{1}()`). It is generally recommended that you avoid
`HashVerison{1}()`, favoring `HashVersion{2}()` as it include substantial speed
improvements. See the final section below for details on
how you can implement your own contexts. When you do not need to include a custom context, a short-hand for specifying
`HashVersion{2}()` is to call `stable_hash(x; version=2)`. 
>>>>>>> 7e3cac20

These standard contexts (`HashVersion{V}`) aim to ensure that if two values are
different, the input to the hash algorithm will differ. 

You can customize the hash behavior for particular types by implementing the trait
`StableHashTraits.hash_method`. It accepts the object you want to hash and, as an optional
second argument, the context. If you define a method that does not accept a context, it will
be used in all contexts. Any method of `hash_method` should simply return one of the
following values, typically based only on the *type* of its input.

<!-- The text between START_ and END_ comments are extracted from this readme and inserted into julia docstrings -->
<!-- START_HASH_TRAITS -->
1. `WriteHash()`: writes the object to a binary format using `StableHashTraits.write(io, x)`
    and takes a hash of that. `StableHashTraits.write(io, x)`
    falls back to `Base.write(io, x)` if no specialized methods are defined for x.
2. `IterateHash()`: assumes the object is iterable and finds a hash of all elements
3. `StructHash([pair = (fieldnames ∘ typeof) => getfield], [order])`: hash the structure of
    the object as defined by a sequence of pairs. How precisely this occurs is determined by
    the two arguments: 
      - `pair` Defines how fields are extracted; the default is 
        `fieldnames ∘ typeof => getfield` 
        but this could be changed to e.g. `propertynames => getproperty` or
        `Tables.columnnames => Tables.getcolumn`. The first element of the pair is a
        function used to compute a list of keys and the second element is a two argument
        function used to extract the keys from the object. 
      - `order` can be `:ByOrder` (the default)—which sorts by the order returned by
        `pair[1]`—or `:ByName`—which sorts by lexigraphical order.
4. `FnHash(fn, [method])`: hash the result of applying `fn` to the given object. Optionally,
   use `method` to hash the result of `fn`, otherwise calls `hash_method` on the result to
   determine how to hash it. There are two built-in functions commonly used with
   `FnHash`.
    - `stable_typename_id`: Get the qualified name of an object's type, e.g. `Base.String` and return 64 bit hash of this string
    - `stable_type_id`: Get the qualified name and type parameters of a type, e.g.
       `Base.Vector{Int}`, and return a 64 bit hash of this string.
5. `@ConstantHash(x)`: at compile time, hash the literal (constant) string or number using `sha256`
  and include the first 64 bits as a constant number that is recursively hashed
  using the `WriteHash` method.
6. `Tuple`: apply multiple methods to hash the object, and then recursively hash their
    results. For example: `(@ConstantHash("header"), StructHash())` would compute a hash for
    both the string `"header"` and the fields of the object, and then recursively hash
    these two hashes.

Your hash will be stable if the output for the given method remains the same: e.g. if
`write` is the same for an object that uses `WriteHash`, its hash will be the same; if the
fields are the same for `StructHash`, the hash will be the same; etc...

Missing from the above list is one final, advanced, trait: `HashAndContext` which can be used to change the context within the scope of a given object. You can learn more about contexts below.

<!-- END_HASH_TRAITS -->

## Breaking changes

### In 1.2

This release introduces a new hash context that reduces hash collisions.

- **Feature** `HashVersion{3}` avoids more hash collisions, by ensuring that the type of
  primitive types is always encoded in the hashed data. HashVersion{1} remains
  the default context to avoid breaking existing code.

### In 1.1

This release includes speed improvements of about 100 fold.

- **Feature**: `HashVersion{2}` is a new hash context that can be up to ~100x faster than
  `HashVersion{1}`.
- **Feature**: The requirements for `HashVersion{2}` on the passed hash function have been
  relaxed, such that `alg=crc32` should again work (no need to call `alg=(x,s=UInt32(0)) ->
  crc32c(copy(x),s)`).
- **Feature**: `@ConstantHash` allows for precomputed hash values of constant strings and
  numbers.
- **Feature**:  `stable_typename_id` and `stable_type_id` provide compile-time 64 bit hashes
  of the types of objects
- **Feature**: `root_version`: Most users can safely ignore this new function. If you are
  implementing a root context (one that returns `parent_context(::MyContext) = nothing`) you
  will need to define this function. It indicates what version of the hashing
  implementations to use (1 or 2). It defaults to 1 to avoid changing the hash values of
  existing root contexts, but should be defined to return 2 to make use of the more
  optimized implementations used by `HashVersion{2}`.
- **Deprecation**: `HashVersion{1}` has been deprecated, favor version 2 over 1 in all cases
  where backwards compatibility is not required.  
- **Deprecation**: `qualified_name` and `qualified_type` have been deprected, in favor of
  `stable_typename_id` and `stable_type_id`.
- **Deprecation**: `ConstantHash` has been deprecated in favor of the more efficient
  `@ConstantHash`. To remove deprecated API: any call to `ConstantHash(x)` where `x` is
  a constant literal should be changed to `@ConstantHash(x)`. If `x` is an expression
  you can use `FnHash(_ -> x)` to achieve the same result. Note however that the use
  of a non-literal is probably a code smell, as `hash_method` should normally only
  depend on the type of its arguments.

### In 1.0:

This is a very breaking release, almost all values hash differently and the API has changed.
However, far fewer manual defintions of `hash_method` become necessary. The fallback for
`Any` should handle many more cases. 

- **Breaking**: `transform` has been removed, its features are covered by `FnHash` and
  `HashAndContext`.
- **Breaking**: `stable_hash` no longer accepts multiple objects to hash (wrap them in a
  tuple instead); it now accepts a single object to hash, and the second positional argument
  is the context (see below for details on contexts). 
- **Breaking**: The default `alg` for `stable_hash` is `sha256`; to use the old default
  (crc32c) you can pass `alg=(x,s=UInt32(0)) -> crc32c(copy(x),s)`.
- **Deprecation**: The traits to return from `hash_method` have changed quite a bit. You
  will need to replace the old names as follows to avoid deprecation warnings during your
  tests:
    - Favor `StructHash()` (which uses `fieldnames` instead of `propertynames`) 
      to `UseProperties()`.
    - *BUT* to reproduce `UseProperties()`, call `StructHash(propertynames => getproperty)`
    - Replace `UseQualifiedName()` with `FnHash(qualified_name, HashWrite())`
    - Replace `UseSize(method)` with `(FnHash(size), method)`
    - Replace `UseTable` with `FnHash(Tables.columns, StructHash(Tables.columnnames => Tables.getcolumn))`
- **Deprecation**: The fallback methods for hashing are defined within a specific
  context (`HashVersion{1}`). Any contexts you make should define a `parent_context`
  method that returns e.g. `HashVersion{1}` so that the fallback implementation for any
  methods of `hash_method` you don't implement work properly. (A default version of
  `parent_context` raises a deprecation warning and returns `HashVersion{1}`). Refer to the
  discussion below about contexts.

### In 0.3:

To prevent reshaped arrays from having the same hash (`stable_hash([1 2; 3 4]) ==
stable_hash(vec([1 2; 3 4]))`) the hashes for all arrays with more than 1 dimension have
changed.

### In 0.2:

To support hasing of all tables (`Tables.istable(x) == true`), hashes have changed for such
objects when:
   1. calling `stable_hash(x)` did not previously error
   1. `x` is not a `DataFrame` (these previously errored)
   2. `x` is not a `NamedTuple` of tables columns (these have the same hash as before)
   3. `x` is not an `AbstractArray` of `NamedTuple` rows (these have the same hash as before)
   4. `x` can be successfully written to an IO buffer via `Base.write` or
     `StableHashTraits.write` (otherwise it previously errored)
   5. `x` has no specialized `stable_hash` method defined for it (otherwise
   the hash will be the same)

Any such table now uses the method `UseTable`, rather than `UseWrite`, and so would have the
same hash as a `DataFrame` or `NamedTuple` with the same column contents instead of its
previous hash value. For example if you had a custom table type `MyCustomTable` for which
you only defined a `StableHashTraits.write` method and no `hash_method`, its hash will be
changed unless you now define `hash_method(::MyCustomTable) = UseWrite()`.

<!-- The text between START_ and END_ comments are extracted from this readme and inserted into julia docstrings -->
<!-- START_CONTEXTS -->
## Customizing hash computations with contexts

You can customize how hashes are computed within a given scope using a context object. This
is also a very useful way to avoid type piracy. The context can be any object you'd like and
is passed as the second argument to `stable_hash`. By default it is equal to
`HashVersion{1}()` and this determines how objects are hashed when a more specific method is not defined.

This context is then passed to both `hash_method` and `StableHashTraits.write` (the latter
is the method called for `WriteHash`, and falls back to `Base.write`). Because of the way
the root contexts (`HashVersion{1}` and `HashVersion{2}`) are defined, you normally don't
have to include this context as an argument when you define a method of `hash_context` or
`write` because there are appropriate fallback methods.

When you define a hash context it should normally accept a parent context that serves as a
fallback, and return it in an implementation of the method
`StableHashTraits.parent_context`. 

As an example, here is how we could write a context that treats all named tuples with the
same keys and values as equivalent. 

```julia
struct NamedTuplesEq{T}
    parent::T
end
StableHashTraits.parent_context(x::NamedTuplesEq) = x.parent
function StableHashTraits.hash_method(::NamedTuple, ::NamedTuplesEq) 
    return FnHash(stable_typename_id), StructHash(:ByName)
end
context = NamedTuplesEq(HashVersion{3}())
stable_hash((; a=1:2, b=1:2), context) == stable_hash((; b=1:2, a=1:2), context) # true
```

If we instead defined `parent_context` to return `nothing`, our context would need to
implement a `hash_method` that covered the types `AbstractRange`, `Int64`, `Symbol` and
`Pair` for the call to `stable_hash` above to succeed. 

### Customizing hashes within an object

Contexts can be customized not only when you call `stable_hash` but also when you hash the
contents of a particular object. This lets you change how hashing occurs within the object.
See the docstring of `HashAndContext` for details. 
<!-- END_CONTEXTS --><|MERGE_RESOLUTION|>--- conflicted
+++ resolved
@@ -45,19 +45,12 @@
 
 You compute hashes using `stable_hash`. This is called on the object you want to hash, and
 (optionally) a second argument called the context. The context you use affects how hashing
-<<<<<<< HEAD
-occurs (it defaults to `HashVersion{1}()`), see the final section below for details on
-how you can implement your own contexts. It is generally recommended that you avoid
-`HashVerison{1}()`, and favor the latest version, `HashVersion{3}()` as it include substantial speed
-improvements. When you do not need to include a custom context, a short-hand for specifying
-`HashVersion{3}()` is to call `stable_hash(x; version=3)`.
-=======
 occurs (it defaults to `HashVersion{1}()`). It is generally recommended that you avoid
-`HashVerison{1}()`, favoring `HashVersion{2}()` as it include substantial speed
-improvements. See the final section below for details on
-how you can implement your own contexts. When you do not need to include a custom context, a short-hand for specifying
-`HashVersion{2}()` is to call `stable_hash(x; version=2)`. 
->>>>>>> 7e3cac20
+`HashVerison{1}()`, favoring `HashVersion{3}()` as it include substantial speed
+improvements, and fewer hash collisions, compared to version 1. See the final section below
+for details on how you can implement your own contexts. When you do not need to include a
+custom context, a short-hand for specifying `HashVersion{3}()` is to call `stable_hash(x;
+version=3)`. 
 
 These standard contexts (`HashVersion{V}`) aim to ensure that if two values are
 different, the input to the hash algorithm will differ. 
