using StableHashTraits
using ReferenceTests
using Aqua
using Test
using Dates
using UUIDs
using SHA
using CRC32c
using DataFrames
using Tables
using AWSS3
using Pluto

struct TestType
    a::Any
    b::Any
end

struct TestType2
    a::Any
    b::Any
end

struct TestType3
    b::Any
    a::Any
end

struct TestType4
    b::Any
    a::Any
end

struct TypeType
    atype::Type
end

struct TestType5
    bob::String
end

StableHashTraits.hash_method(::TestType) = StructHash()
StableHashTraits.hash_method(::TestType2) = FnHash(qualified_name), StructHash()
StableHashTraits.hash_method(::TestType3) = StructHash(:ByName)
StableHashTraits.hash_method(::TestType4) = StructHash(propertynames => getproperty)
StableHashTraits.hash_method(::TypeType) = StructHash()
StableHashTraits.write(io, x::TestType5) = write(io, reverse(x.bob))

struct NonTableStruct
    x::Vector{Int}
    y::Vector{Int}
end
StableHashTraits.hash_method(::NonTableStruct) = StructHash()

struct NestedObject{T}
    x::T
    index::Int
end

struct BasicHashObject
    x::AbstractRange
    y::Vector{Float64}
end
StableHashTraits.hash_method(::BasicHashObject) = StructHash()
struct CustomHashObject
    x::AbstractRange
    y::Vector{Float64}
end
struct CustomContext{P}
    parent_context::P
end
StableHashTraits.parent_context(x::CustomContext) = x.parent_context
function StableHashTraits.hash_method(::CustomHashObject)
    return HashAndContext(StructHash(), CustomContext)
end
StableHashTraits.hash_method(::BasicHashObject) = StructHash()
StableHashTraits.hash_method(::AbstractRange, ::CustomContext) = IterateHash()
function StableHashTraits.hash_method(x::Any, c::CustomContext)
    return StableHashTraits.hash_method(x, c.parent_context)
end

struct BadTransform end
StableHashTraits.hash_method(::BadTransform) = FnHash(identity)

struct GoodTransform{T}
    count::T
end
function StableHashTraits.hash_method(x::GoodTransform)
    !(x.count isa Number) && return FnHash(qualified_name), FnHash(x -> x.count)
    x.count > 0 && return FnHash(x -> GoodTransform(-0.1x.count))
    return FnHash(x -> GoodTransform(string(x.count)))
end

struct MyOldContext end
StableHashTraits.hash_method(::AbstractArray, ::MyOldContext) = IterateHash()

struct ExtraTypeParams{P,T}
    value::T
end

struct BadHashMethod end
StableHashTraits.hash_method(::BadHashMethod) = "garbage"

struct BadRootContext end
StableHashTraits.parent_context(::BadRootContext) = nothing
StableHashTraits.hash_method(::Int, ::BadRootContext) = WriteHash()

mutable struct CountedBufferState
    state::StableHashTraits.BufferedHashState
    positions::Vector{Int}
end
CountedBufferState(x::StableHashTraits.BufferedHashState) = CountedBufferState(x, Int[])
StableHashTraits.HashState(x::CountedBufferState, ctx) = x

function StableHashTraits.update_hash!(x::CountedBufferState, args...)
    x.state = StableHashTraits.update_hash!(x.state, args...)
    push!(x.positions, position(x.state.io))
    return x
end

function StableHashTraits.compute_hash!(x::CountedBufferState)
    return StableHashTraits.compute_hash!(x.state)
end
function StableHashTraits.start_nested_hash!(x::CountedBufferState)
    x.state = StableHashTraits.start_nested_hash!(x.state)
    return x
end
function StableHashTraits.end_nested_hash!(x::CountedBufferState, n)
    x.state = StableHashTraits.end_nested_hash!(x.state, n.state)
    return x
end

<<<<<<< HEAD
struct Functor{T} <: Function
    val::T
end
(fn::Functor)(x) = fn.val + x
=======
struct BadShowSyntax end
Base.show(io::IO, ::Type{<:BadShowSyntax}) = print(io, "{")
>>>>>>> 6c7ce8ff
<|MERGE_RESOLUTION|>--- conflicted
+++ resolved
@@ -130,12 +130,10 @@
     return x
 end
 
-<<<<<<< HEAD
+struct BadShowSyntax end
+Base.show(io::IO, ::Type{<:BadShowSyntax}) = print(io, "{")
+
 struct Functor{T} <: Function
     val::T
 end
-(fn::Functor)(x) = fn.val + x
-=======
-struct BadShowSyntax end
-Base.show(io::IO, ::Type{<:BadShowSyntax}) = print(io, "{")
->>>>>>> 6c7ce8ff
+(fn::Functor)(x) = fn.val + x