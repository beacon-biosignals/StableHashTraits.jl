include("setup_tests.jl")

@testset "StableHashTraits.jl" begin
    bytes2hex_(x::Number) = x
    bytes2hex_(x) = bytes2hex(x)
    crc(x, s=0x000000) = crc32c(collect(x), s)
    crc(x::Union{SubArray{UInt8},Vector{UInt8}}, s=0x000000) = crc32c(x, s)

    @testset "Older Reference Tests" begin
        @test_reference "references/ref20.txt" stable_hash([1, 2, 3]; alg=crc)
        @test_reference "references/ref21.txt" stable_hash(v"0.1.0"; alg=crc)
        @test_reference "references/ref22.txt" stable_hash(sin; alg=crc)
        @test_reference "references/ref23.txt" stable_hash(Set(1:3); alg=crc)
        @test_reference "references/ref24.txt" stable_hash(DataFrame(; x=1:10, y=1:10),
                                                           TablesEq(); alg=crc)
        @test_reference "references/ref25.txt" stable_hash([1 2; 3 4]; alg=crc)

        # get some code coverage (and reference tests) for sha1
        @test_reference "references/ref26.txt" bytes2hex(stable_hash([1, 2, 3]; alg=sha1))
        @test_reference "references/ref27.txt" bytes2hex(stable_hash(v"0.1.0"; alg=sha1))
        @test_reference "references/ref28.txt" bytes2hex(stable_hash(sin; alg=sha1))
        @test_reference "references/ref29.txt" bytes2hex(stable_hash(Set(1:3); alg=sha1))
        @test_reference "references/ref30.txt" bytes2hex(stable_hash(DataFrame(; x=1:10,
                                                                               y=1:10),
                                                                     TablesEq(); alg=sha1))
        @test_reference "references/ref31.txt" bytes2hex(stable_hash([1 2; 3 4]; alg=sha1))
    end

    for V in (1, 2), hashfn in (sha256, sha1, crc32c)
        hashfn = hashfn == crc32c && V == 1 ? crc : hashfn
        @testset "Hash: $(nameof(hashfn)); context: $V" begin
            ctx = HashVersion{V}()
            test_hash(x, c=ctx) = stable_hash(x, c; alg=hashfn)

            # reference tests to ensure hashfn consistency
            @testset "Reference Tests" begin
                @test_reference("references/ref00_$(V)_$(nameof(hashfn)).txt",
                                bytes2hex_(test_hash(())))
                @test_reference("references/ref01_$(V)_$(nameof(hashfn)).txt",
                                bytes2hex_(test_hash([1, 2, 3])))
                @test_reference("references/ref02_$(V)_$(nameof(hashfn)).txt",
                                bytes2hex_(test_hash([1 2; 3 4])))
                @test_reference("references/ref03_$(V)_$(nameof(hashfn)).txt",
                                bytes2hex_(test_hash((a=1, b=2))))
                @test_reference("references/ref04_$(V)_$(nameof(hashfn)).txt",
                                bytes2hex_(test_hash(Set(1:3))))
                @test_reference("references/ref05_$(V)_$(nameof(hashfn)).txt",
                                bytes2hex_(test_hash(sin)))
                @test_reference("references/ref06_$(V)_$(nameof(hashfn)).txt",
                                bytes2hex_(test_hash(TestType2(1, 2))))
                @test_reference("references/ref07_$(V)_$(nameof(hashfn)).txt",
                                bytes2hex_(test_hash(TypeType(Array))))
                @test_reference("references/ref08_$(V)_$(nameof(hashfn)).txt",
                                bytes2hex_(test_hash(TestType5("bobo"))))
                @test_reference("references/ref09_$(V)_$(nameof(hashfn)).txt",
                                bytes2hex_(test_hash(Nothing)))
                @test_reference("references/ref10_$(V)_$(nameof(hashfn)).txt",
                                bytes2hex_(test_hash(Missing)))
                @test_reference("references/ref11_$(V)_$(nameof(hashfn)).txt",
                                bytes2hex_(test_hash(v"0.1.0")))
                @test_reference("references/ref12_$(V)_$(nameof(hashfn)).txt",
                                bytes2hex_(test_hash(UUID("8d70055f-1864-48ff-8a94-2c16d4e1d1cd"))))
                @test_reference("references/ref13_$(V)_$(nameof(hashfn)).txt",
                                bytes2hex_(test_hash(Date("2002-01-01"))))
                @test_reference("references/ref14_$(V)_$(nameof(hashfn)).txt",
                                bytes2hex_(test_hash(Time("12:00"))))
                @test_reference("references/ref15_$(V)_$(nameof(hashfn)).txt",
                                bytes2hex_(test_hash(TimePeriod(Nanosecond(0)))))
                @test_reference("references/ref16_$(V)_$(nameof(hashfn)).txt",
                                bytes2hex_(test_hash(Hour(1) + Minute(2))))
                @test_reference("references/ref17_$(V)_$(nameof(hashfn)).txt",
                                bytes2hex_(test_hash(DataFrame(; x=1:10, y=1:10))))
                @test_reference("references/ref18_$(V)_$(nameof(hashfn)).txt",
                                bytes2hex_(test_hash(Dict(:a => "1", :b => "2"))))
                @test_reference("references/ref19_$(V)_$(nameof(hashfn)).txt",
                                bytes2hex_(test_hash(ExtraTypeParams{:A,Int}(2))))
                @test_reference("references/ref20_$(V)_$(nameof(hashfn)).txt",
                                bytes2hex_(test_hash(==("test"))))
                @test_reference("references/ref21_$(V)_$(nameof(hashfn)).txt",
                                bytes2hex_(test_hash((1, (a=1, b=(x=1, y=2), c=(1, 2))))))
                @test_reference("references/ref22_$(V)_$(nameof(hashfn)).txt",
                                bytes2hex_(test_hash((;))))
                @test_reference("references/ref23_$(V)_$(nameof(hashfn)).txt",
<<<<<<< HEAD
                                bytes2hex_(test_hash((; a=1))))
=======
                                ((; kwargs...) -> test_hash(kwargs))(; b=2, a=1))
>>>>>>> 3f2c4e40
            end
            # verifies that transform can be called recursively

            @testset "FnHash" begin
                @test test_hash(GoodTransform(2)) == test_hash(GoodTransform("-0.2"))
                @test test_hash(GoodTransform(3)) != test_hash(GoodTransform("-0.2"))

                # various (in)equalities
                @test_throws ArgumentError test_hash(BadTransform())
            end

            # dictionary like
            @testset "Associative Data" begin
                @test test_hash(Dict(:a => 1, :b => 2)) == test_hash(Dict(:b => 2, :a => 1))
                @test ((; kwargs...) -> test_hash(kwargs))(; a=1, b=2) ==
                      ((; kwargs...) -> test_hash(kwargs))(; b=2, a=1)
                @test test_hash((; a=1, b=2)) != test_hash((; b=2, a=1))
                @test test_hash((; a=1, b=2)) != test_hash((; a=2, b=1))
                # Validate that badly printed types properly error, rather than silently
                # producing a bad typestring with an unstable type id. NOTE: One might want
                # to test this using `stable_type_id`, however this uses an internal
                # function (`qualified_type_`) because otherwise this runs into confusing
                # compilation issues during CI because of the way that generated functions
                # work.
                if VERSION >= StableHashTraits.NAMED_TUPLES_PRETTY_PRINT_VERSION
                    @test_throws(StableHashTraits.StableNames.ParseError,
                                 StableHashTraits.qualified_type_((; a=1,
                                                                   b=BadShowSyntax())))
                end
            end

            # table like
            @testset "Tables" begin
                @test test_hash((; x=collect(1:10), y=collect(1:10))) !=
                      test_hash([(; x=i, y=i) for i in 1:10])
                @test test_hash([(; x=i, y=i) for i in 1:10]) !=
                      test_hash(DataFrame(; x=1:10, y=1:10))
                @test test_hash((; x=collect(1:10), y=collect(1:10)), TablesEq(ctx)) ==
                      test_hash([(; x=i, y=i) for i in 1:10], TablesEq(ctx))
                @test test_hash([(; x=i, y=i) for i in 1:10], TablesEq(ctx)) ==
                      test_hash(DataFrame(; x=1:10, y=1:10), TablesEq(ctx))
                @test test_hash(DataFrame(; x=1:10, y=1:10)) !=
                      test_hash(NonTableStruct(1:10, 1:10))
                @test test_hash(DataFrame(; x=1:10, y=1:10), TablesEq(ctx)) !=
                      test_hash(NonTableStruct(1:10, 1:10), TablesEq(ctx))
            end

            # test out HashAndContext
            @testset "Contexts" begin
                @test test_hash(CustomHashObject(1:5, 1:10)) !=
                      test_hash(BasicHashObject(1:5, 1:10))
                @test test_hash(Set(1:20)) == test_hash(Set(reverse(1:20)))
                @test test_hash([]) != test_hash([(), (), ()])
                @test_throws ArgumentError test_hash("bob", BadRootContext())
                @test test_hash(1, BadRootContext()) isa Union{Unsigned,Vector{UInt8}}
            end

            @testset "Sequences" begin
                @test test_hash([1 2; 3 4]) != test_hash(vec([1 2; 3 4]))
                @test test_hash([1 2; 3 4]) != test_hash([1 3; 2 4]')
                @test test_hash([1 2; 3 4]) != test_hash([1 3; 2 4])
                @test test_hash([1 2; 3 4], ViewsEq(ctx)) !=
                      test_hash(vec([1 2; 3 4]), ViewsEq(ctx))
                @test test_hash([1 2; 3 4], ViewsEq(ctx)) ==
                      test_hash([1 3; 2 4]', ViewsEq(ctx))
                @test test_hash([1 2; 3 4], ViewsEq(ctx)) !=
                      test_hash([1 3; 2 4], ViewsEq(ctx))
                @test test_hash(reshape(1:10, 2, 5)) != test_hash(reshape(1:10, 5, 2))
                @test test_hash(view(collect(1:5), 1:2)) != test_hash([1, 2])
                @test test_hash(view(collect(1:5), 1:2), ViewsEq(ctx)) ==
                      test_hash([1, 2], ViewsEq(ctx))

                @test test_hash([(), ()]) != test_hash([(), (), ()])

                @test test_hash(1:10) != test_hash((; start=1, stop=10))
                @test test_hash(1:10) != test_hash(collect(1:10))
                @test test_hash([1, 2, 3]) != test_hash([3, 2, 1])
                @test test_hash((1, 2, 3)) != test_hash([1, 2, 3])
            end

            @testset "Version Strings" begin
                @test test_hash(v"0.1.0") != test_hash(v"0.1.2")
            end

            @testset "Strings" begin
                @test test_hash([:ab]) != test_hash([:a, :b])
                @test test_hash("foo") != test_hash("bar")
                @test test_hash(("a", "b")) != test_hash("ab")
                @test test_hash(["ab"]) != test_hash(["a", "b"])
                @test test_hash(:foo) != test_hash("foo")
                @test test_hash(:foo) != test_hash(:bar)
                @test test_hash(view("bob", 1:2)) != test_hash("bo")
                @test test_hash(view("bob", 1:2), ViewsEq(ctx)) ==
                      test_hash("bo", ViewsEq(ctx))
                @test test_hash(S3Path("s3://foo/bar")) != test_hash(S3Path("s3://foo/baz"))
            end

            @testset "Functions" begin
                @test test_hash(sin) != test_hash(cos)
                @test test_hash(sin) != test_hash(:sin)
                @test test_hash(sin) != test_hash("sin")
                @test test_hash(sin) != test_hash("Base.sin")
                @test test_hash(Int) != test_hash("Base.Int")
                @test test_hash(==("foo")) == test_hash(==("foo"))
                @test test_hash(Base.Fix1(-, 1)) == test_hash(Base.Fix1(-, 1))
                if V > 1
                    @test test_hash(Base.Fix1(-, 1)) != test_hash(Base.Fix1(-, 2))
                    @test test_hash(==("foo")) != test_hash(==("bar"))
                else
                    @test test_hash(Base.Fix1(-, 1)) == test_hash(Base.Fix1(-, 2))
                    @test test_hash(==("foo")) == test_hash(==("bar"))
                end
                @test_throws ArgumentError test_hash(x -> x + 1)
            end

            @testset "Types" begin
                @test test_hash(Float64) != test_hash("Base.Float64")
                @test test_hash(Float64) != test_hash(Int)
                @test test_hash(Array{Int,3}) != test_hash(Array{Int,4})
            end

            @testset "Custom hash_method" begin
                @test @ConstantHash(5).constant isa UInt64
                @test @ConstantHash("foo").constant isa UInt64
                @test_throws ArgumentError @ConstantHash(1 + 2)
                @test test_hash(ExtraTypeParams{:A,Int}(2)) !=
                      test_hash(ExtraTypeParams{:B,Int}(2))
                @test test_hash(TestType(1, 2)) == test_hash(TestType(1, 2))
                @test test_hash(TestType(1, 2)) != test_hash((a=1, b=2))
                @test test_hash(TestType2(1, 2)) != test_hash((a=1, b=2))
                @test test_hash(TestType4(1, 2)) == test_hash(TestType4(1, 2))
                @test test_hash(TestType4(1, 2)) != test_hash(TestType3(1, 2))
                @test test_hash(TestType(1, 2)) == test_hash(TestType3(2, 1))
                @test test_hash(TestType(1, 2)) != test_hash(TestType4(2, 1))
                @test_throws ArgumentError test_hash(BadHashMethod())
            end

            @testset "Pluto-defined strucst are stable" begin
                notebook_project_dir = joinpath(@__DIR__, "..")
                @info "Notebook project: $notebook_project_dir"

                notebook_str = """
                ### A Pluto.jl notebook ###
                # v0.19.36

                using Markdown
                using InteractiveUtils

                # ╔═╡ 3592b099-9c96-4939-94b8-7ef2614b0955
                import Pkg

                # ╔═╡ 72871656-ae6e-11ee-2b23-251ac2aa38a3
                begin
                    Pkg.activate("$notebook_project_dir")
                    using StableHashTraits
                end

                # ╔═╡ 1c505fa8-75fa-4ed2-8c3f-43e28135b55d
                begin
                    bytes2hex_(x::Number) = x
                    bytes2hex_(x) = bytes2hex(x)
                end

                # ╔═╡ b449d8e9-7ede-4171-a5ab-044c338ebae2
                struct MyStruct end

                # ╔═╡ 1e683f1d-f5f6-4064-970c-1facabcf61cc
                stable_hash(MyStruct()) |> bytes2hex_

                # ╔═╡ f8f3a7a4-544f-456f-ac63-5b5ce91a071a
                stable_hash((a=MyStruct, b=(c=MyStruct(), d=2))) |> bytes2hex_

                # ╔═╡ Cell order:
                # ╠═3592b099-9c96-4939-94b8-7ef2614b0955
                # ╠═72871656-ae6e-11ee-2b23-251ac2aa38a3
                # ╠═1c505fa8-75fa-4ed2-8c3f-43e28135b55d
                # ╠═b449d8e9-7ede-4171-a5ab-044c338ebae2
                # ╠═1e683f1d-f5f6-4064-970c-1facabcf61cc
                # ╠═f8f3a7a4-544f-456f-ac63-5b5ce91a071a
                """

                server = Pluto.ServerSession()
                server.options.evaluation.workspace_use_distributed = false
                olddir = pwd()
                nb = mktempdir() do dir
                    path = joinpath(dir, "notebook.pluto.jl")
                    write(path, notebook_str)
                    nb = Pluto.load_notebook(path)
                    Pluto.update_run!(server, nb, nb.cells)
                    return nb
                end
                # pluto changes pwd
                cd(olddir)

                # NOTE: V refers to the hash version currently in loose
                # its the `for` loop at the top of this file
                if nb.cells[5].output.body isa Dict
                    throw(Error("Failed notebook eval: $(nb.cells[5].output.body[:msg])"))
                else
                    @test_reference("references/pluto01_$(V)_$(nameof(hashfn)).txt",
                                    strip(nb.cells[5].output.body, '"'))
                end

                if nb.cells[6].output.body isa Dict
                    throw(Error("Failed notebook eval: $(nb.cells[6].output.body[:msg])"))
                else
                    @test_reference("references/pluto02_$(V)_$(nameof(hashfn)).txt",
                                    strip(nb.cells[6].output.body, '"'))
                end
            end

            if V > 2 && hashfn == sha256
                @testset "Hash-invariance to buffer size" begin
                    data = (rand(Int8, 2), rand(Int8, 2))
                    wrapped1 = StableHashTraits.HashState(sha256, HashVersion{1}())
                    alg_small = CountedBufferState(StableHashTraits.BufferedHashState(wrapped1,
                                                                                      sizeof(qualified_name(Int8[]))))
                    wrapped2 = StableHashTraits.HashState(sha256, HashVersion{1}())
                    alg_large = CountedBufferState(StableHashTraits.BufferedHashState(wrapped2,
                                                                                      2sizeof(qualified_name(Int8[]))))
                    # verify that the hashes are the same...
                    @test stable_hash(data, ctx; alg=alg_small) ==
                          stable_hash(data, ctx; alg=alg_large)
                    # ...and that the distinct buffer sizes actually lead to a distinct set of
                    # buffer sizes while updating the hash state...
                    @test alg_small.positions != alg_large.positions
                end
            end
        end # @testset
    end # for

    @testset "Deprecations" begin
        @test (@test_deprecated(r"`parent_context`",
                                stable_hash([1, 2], MyOldContext()))) !=
              stable_hash([1, 2])
        @test (@test_deprecated(r"`parent_context`",
                                stable_hash("12", MyOldContext()))) ==
              stable_hash("12", HashVersion{1}())
        @test_deprecated(UseProperties(:ByName))
        @test_deprecated(qualified_name("bob"))
        @test_deprecated(qualified_type("bob"))
        @test_deprecated(UseQualifiedName())
        @test_deprecated(UseSize(UseIterate()))
        @test_deprecated(ConstantHash("foo"))
        @test_deprecated(UseTable())
    end

    if VERSION >= StableHashTraits.NAMED_TUPLES_PRETTY_PRINT_VERSION
        @testset "PikaParser" begin
            using StableHashTraits.StableNames: parse_brackets, parse_walker, Parsed,
                                                ParseError, cleanup_named_tuple_type

            # verify parser output
            @test parse_brackets("bob") == ["bob"]
            # all we care about are spaces {, }, and ","
            @test parse_brackets("fjkdls;fejiel;e;afjkdls;klfj-----@") ==
                  ["fjkdls;fejiel;e;afjkdls;klfj-----@"]
            @test parse_brackets("bob joe") == ["bob", Parsed(:SepClause, " ", "joe")]
            @test parse_brackets("bob, joe") == ["bob", Parsed(:SepClause, ", ", "joe")]
            @test parse_brackets("bob, joe, ") ==
                  ["bob", Parsed(:SepClause, ", ", "joe"), ", "]
            @test parse_brackets("bob,joe") == ["bob", Parsed(:SepClause, ",", "joe")]
            @test parse_brackets("{}") == Any[Parsed(:Brackets, "")]
            @test parse_brackets("{,,}") == Any[Parsed(:Brackets, ",", ",")]
            @test parse_brackets("{ }") == Any[Parsed(:Brackets, " ")]
            @test parse_brackets("{, joe}") == Any[Parsed(:Brackets, ", ", "joe")]
            @test parse_brackets("{bob, joe}") ==
                  Any[Parsed(:Brackets, "bob", Parsed(:SepClause, ", ", "joe"))]
            @test parse_brackets("foo{bob, joe}") ==
                  Any[Parsed(:Head, "foo",
                             Parsed(:Brackets, "bob", Parsed(:SepClause, ", ", "joe")))]
            @test parse_brackets("foo {bob, joe}") ==
                  Any["foo",
                      Parsed(:SepClause, " ",
                             Parsed(:Brackets, "bob", Parsed(:SepClause, ", ", "joe")))]
            @test parse_brackets("foo{bar{baz, biz}, boz}") ==
                  Any[Parsed(:Head, "foo",
                             Parsed(:Brackets,
                                    Parsed(:Head, "bar",
                                           Parsed(:Brackets, "baz",
                                                  Parsed(:SepClause, ", ", "biz"))),
                                    Parsed(:SepClause, ", ", "boz")))]
            @test parse_brackets("{, joe}") == Any[Parsed(:Brackets, ", ", "joe")]

            # various invalid strings
            @test_throws ParseError parse_brackets("{ joe{bob, bill} }}")
            @test_throws ParseError parse_brackets("{{ joe{bob, bill} }")
            @test_throws ParseError parse_brackets("{ joe{bob,} bill} }")
            @test_throws ParseError parse_brackets("{ joe{bob, {bill} }")
            @test_throws ParseError parse_brackets("")

            # verify parser round-trip
            round_trips(str) = parse_walker((fn, p) -> nothing, parse_brackets(str)) == str
            @test round_trips("bob")
            @test round_trips("bob joe")
            @test round_trips("bob, joe")
            @test round_trips("bob,joe")
            @test round_trips("{bob, joe}")
            @test round_trips("foo{bob, joe}")
            @test round_trips("foo {bob, joe}")
            @test round_trips("foo{bar{baz, biz}, boz}")

            # verify that we can replace an element in various locations using
            # parse_walker's second argument
            replace_bob(str) = parse_walker((fn, p) -> p == "bob" ? "BOB" : nothing,
                                            parse_brackets(str))
            @test replace_bob("bob") == "BOB"
            @test replace_bob("bob joe") == "BOB joe"
            @test replace_bob("bob, joe") == "BOB, joe"
            @test replace_bob("bob,joe") == "BOB,joe"
            @test replace_bob("{bob, joe}") == "{BOB, joe}"
            @test replace_bob("foo{bob, joe}") == "foo{BOB, joe}"
            @test replace_bob("foo {bob, joe}") == "foo {BOB, joe}"
            @test replace_bob("foo{bar{baz, biz}, boz}") == "foo{bar{baz, biz}, boz}"
            @test replace_bob("foo{bar{baz, bob}, boz}") == "foo{bar{baz, BOB}, boz}"

            # validate the named tuple replaceer
            @test cleanup_named_tuple_type(string(typeof((;)))) == "NamedTuple{(),Tuple{}}"
            @test cleanup_named_tuple_type("@NamedTuple{x::Int, y::Int}") ==
                  "NamedTuple{(:x,:y),Tuple{Int,Int}}"
            new_type_str = "@NamedTuple{a::Int64, b::@NamedTuple{}, c::@NamedTuple{c1::Int64}, d::@NamedTuple{d1::Int64, d2::Int64}}"
            old_type_str = "NamedTuple{(:a,:b,:c,:d),Tuple{Int64,NamedTuple{(),Tuple{}},NamedTuple{(:c1,),Tuple{Int64}},NamedTuple{(:d1,:d2),Tuple{Int64,Int64}}}}"
            @test cleanup_named_tuple_type(new_type_str) == old_type_str
            @test cleanup_named_tuple_type("@NamedTuple{x::Int}") ==
                  "NamedTuple{(:x,),Tuple{Int}}"
            @test cleanup_named_tuple_type("FooBar{Baz{Float64, (custom, display(}, " *
                                           "@NamedTuple{x::Int, y::Int}}") ==
                  "FooBar{Baz{Float64, (custom, display(}, NamedTuple{(:x,:y),Tuple{Int,Int}}}"
        end
    end
end # @testset

@testset "Aqua" begin
    # NOTE: in Julia 1.9 and older we intentionally do not load `PikaParser`
    # as it is only used when transforming type strings in 1.10
    if VERSION >= StableHashTraits.NAMED_TUPLES_PRETTY_PRINT_VERSION
        Aqua.test_all(StableHashTraits)
    else
        Aqua.test_all(StableHashTraits; stale_deps=(; ignore=[:PikaParser]))
    end
end<|MERGE_RESOLUTION|>--- conflicted
+++ resolved
@@ -81,11 +81,9 @@
                 @test_reference("references/ref22_$(V)_$(nameof(hashfn)).txt",
                                 bytes2hex_(test_hash((;))))
                 @test_reference("references/ref23_$(V)_$(nameof(hashfn)).txt",
-<<<<<<< HEAD
+                                ((; kwargs...) -> test_hash(kwargs))(; b=2, a=1))
+                @test_reference("references/ref24_$(V)_$(nameof(hashfn)).txt",
                                 bytes2hex_(test_hash((; a=1))))
-=======
-                                ((; kwargs...) -> test_hash(kwargs))(; b=2, a=1))
->>>>>>> 3f2c4e40
             end
             # verifies that transform can be called recursively
 
