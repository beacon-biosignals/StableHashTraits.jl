--- conflicted
+++ resolved
@@ -213,9 +213,27 @@
                 @test test_hash(TestType(1, 2)) != test_hash(TestType4(2, 1))
                 @test_throws ArgumentError test_hash(BadHashMethod())
             end
-<<<<<<< HEAD
-        end
-    end
+
+            if V > 2 && hashfn == sha256
+                @testset "Hash-invariance to buffer size" begin
+                    data = (rand(Int8, 2), rand(Int8, 2))
+                    wrapped1 = StableHashTraits.HashState(sha256, HashVersion{1}())
+                    alg_small = CountedBufferState(StableHashTraits.BufferedHashState(wrapped1,
+                                                                                      sizeof(qualified_name(Int8[]))))
+                    wrapped2 = StableHashTraits.HashState(sha256, HashVersion{1}())
+                    alg_large = CountedBufferState(StableHashTraits.BufferedHashState(wrapped2,
+                                                                                      2sizeof(qualified_name(Int8[]))))
+                    # verify that the hashes are the same...
+                    @test stable_hash(data, ctx; alg=alg_small) ==
+                          stable_hash(data, ctx; alg=alg_large)
+                    # ...and that the distinct buffer sizes actually lead to a distinct set of
+                    # buffer sizes while updating the hash state...
+                    @test alg_small.positions != alg_large.positions
+                end
+            end
+        end # @testset
+    end # for
+
     @testset "Deprecations" begin
         @test (@test_deprecated(r"`parent_context`",
                                 stable_hash([1, 2], MyOldContext()))) !=
@@ -231,44 +249,7 @@
         @test_deprecated(ConstantHash("foo"))
         @test_deprecated(UseTable())
     end
-end
-=======
-
-            if V > 2 && hashfn == sha256
-                @testset "Hash-invariance to buffer size" begin
-                    data = (rand(Int8, 2), rand(Int8, 2))
-                    wrapped1 = StableHashTraits.HashState(sha256, HashVersion{1}())
-                    alg_small = CountedBufferState(StableHashTraits.BufferedHashState(wrapped1,
-                                                                                      sizeof(qualified_name(Int8[]))))
-                    wrapped2 = StableHashTraits.HashState(sha256, HashVersion{1}())
-                    alg_large = CountedBufferState(StableHashTraits.BufferedHashState(wrapped2,
-                                                                                      2sizeof(qualified_name(Int8[]))))
-                    # verify that the hashes are the same...
-                    @test stable_hash(data, ctx; alg=alg_small) ==
-                          stable_hash(data, ctx; alg=alg_large)
-                    # ...and that the distinct buffer sizes actually lead to a distinct set of
-                    # buffer sizes while updating the hash state...
-                    @test alg_small.positions != alg_large.positions
-                end
-            end
-        end # @testset
-    end # for
-
-    @testset "Deprecations" begin
-        @test (@test_deprecated(r"`parent_context`",
-                                stable_hash([1, 2], MyOldContext()))) !=
-              stable_hash([1, 2])
-        @test (@test_deprecated(r"`parent_context`",
-                                stable_hash("12", MyOldContext()))) ==
-              stable_hash("12", HashVersion{1}())
-        @test_deprecated(UseProperties(:ByName))
-        @test_deprecated(UseQualifiedName())
-        @test_deprecated(UseSize(UseIterate()))
-        @test_deprecated(ConstantHash("foo"))
-        @test_deprecated(UseTable())
-    end
 end # @testset
->>>>>>> ee7a99a3
 
 @testset "Aqua" begin
     Aqua.test_all(StableHashTraits)
