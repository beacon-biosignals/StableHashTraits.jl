--- conflicted
+++ resolved
@@ -26,11 +26,7 @@
         @test_reference "references/ref31.txt" bytes2hex(stable_hash([1 2; 3 4]; alg=sha1))
     end
 
-<<<<<<< HEAD
-    for V in (1, 2, 3, 4), hashfn in (sha256, sha1, crc32c)
-=======
-    for V in (1, 2, 3), hashfn in (sha256, sha1, crc32c)
->>>>>>> f4259ea5
+    for V in (1, 2, 3, 4, 3), hashfn in (sha256, sha1, crc32c)
         hashfn = hashfn == crc32c && V == 1 ? crc : hashfn
         @testset "Hash: $(nameof(hashfn)); context: $V" begin
             ctx = HashVersion{V}()
