include("setup_tests.jl")

@testset "StableHashTraits.jl" begin
    bytes2hex_(x::Number) = x
    bytes2hex_(x) = bytes2hex(x)
    crc(x, s=0x000000) = crc32c(collect(x), s)
    crc(x::Union{SubArray{UInt8},Vector{UInt8}}, s=0x000000) = crc32c(x, s)

    @testset "Old hash versions generate an error" begin
        for version in (1, 3, 3)
            @test_throws ArgumentError stable_hash(1; version)
        end
    end

    for V in (4,), hashfn in (sha256, sha1, crc32c)
        @testset "Hash: $(nameof(hashfn)); context: $V" begin
            ctx = HashVersion{V}()
            test_hash(x, c=ctx) = stable_hash(x, c; alg=hashfn)

            # reference tests to ensure hashfn consistency
            @testset "Reference Tests" begin
                @test_reference("references/ref00_$(V)_$(nameof(hashfn)).txt",
                                bytes2hex_(test_hash(())))
                @test_reference("references/ref01_$(V)_$(nameof(hashfn)).txt",
                                bytes2hex_(test_hash([1, 2, 3])))
                @test_reference("references/ref02_$(V)_$(nameof(hashfn)).txt",
                                bytes2hex_(test_hash([1 2; 3 4])))
                @test_reference("references/ref03_$(V)_$(nameof(hashfn)).txt",
                                bytes2hex_(test_hash((a=1, b=2))))
                @test_reference("references/ref04_$(V)_$(nameof(hashfn)).txt",
                                bytes2hex_(test_hash(Set(1:3))))
                @test_reference("references/ref05_$(V)_$(nameof(hashfn)).txt",
                                bytes2hex_(test_hash(sin)))
                @test_reference("references/ref06_$(V)_$(nameof(hashfn)).txt",
                                bytes2hex_(test_hash(TestType2(1, 2))))
                @test_reference("references/ref07_$(V)_$(nameof(hashfn)).txt",
                                bytes2hex_(test_hash(TypeType(Array))))
                @test_reference("references/ref08_$(V)_$(nameof(hashfn)).txt",
                                bytes2hex_(test_hash(TestType5("bobo"))))
                @test_reference("references/ref09_$(V)_$(nameof(hashfn)).txt",
                                bytes2hex_(test_hash(Nothing)))
                @test_reference("references/ref10_$(V)_$(nameof(hashfn)).txt",
                                bytes2hex_(test_hash(Missing)))
                @test_reference("references/ref11_$(V)_$(nameof(hashfn)).txt",
                                bytes2hex_(test_hash(v"0.1.0")))
                @test_reference("references/ref12_$(V)_$(nameof(hashfn)).txt",
                                bytes2hex_(test_hash(UUID("8d70055f-1864-48ff-8a94-2c16d4e1d1cd"))))
                @test_reference("references/ref13_$(V)_$(nameof(hashfn)).txt",
                                bytes2hex_(test_hash(Date("2002-01-01"))))
                @test_reference("references/ref14_$(V)_$(nameof(hashfn)).txt",
                                bytes2hex_(test_hash(Time("12:00"))))
                @test_reference("references/ref15_$(V)_$(nameof(hashfn)).txt",
                                bytes2hex_(test_hash(TimePeriod(Nanosecond(0)))))
                @test_reference("references/ref16_$(V)_$(nameof(hashfn)).txt",
                                bytes2hex_(test_hash(Hour(1) + Minute(2))))
                @test_reference("references/ref17_$(V)_$(nameof(hashfn)).txt",
                                bytes2hex_(test_hash(DataFrame(; x=1:10, y=1:10))))
                @test_reference("references/ref18_$(V)_$(nameof(hashfn)).txt",
                                bytes2hex_(test_hash(Dict(:a => "1", :b => "2"))))
                @test_reference("references/ref19_$(V)_$(nameof(hashfn)).txt",
                                bytes2hex_(test_hash(ExtraTypeParams{:A,Int}(2))))
                @test_reference("references/ref20_$(V)_$(nameof(hashfn)).txt",
                                bytes2hex_(test_hash(==("test"))))
                @test_reference("references/ref21_$(V)_$(nameof(hashfn)).txt",
                                bytes2hex_(test_hash((1, (a=1, b=(x=1, y=2), c=(1, 2))))))
                @test_reference("references/ref22_$(V)_$(nameof(hashfn)).txt",
                                bytes2hex_(test_hash((;))))
                @test_reference("references/ref23_$(V)_$(nameof(hashfn)).txt",
                                ((; kwargs...) -> test_hash(kwargs))(; b=2, a=1))
                @test_reference("references/ref24_$(V)_$(nameof(hashfn)).txt",
                                bytes2hex_(test_hash((; a=1))))
                @test_reference("references/ref25_$(V)_$(nameof(hashfn)).txt",
                                bytes2hex_(test_hash((a=1, b=(;), c=(; c1=1),
                                                      d=(d1=1, d2=2)))))
            end

            # dictionary like
            @testset "Associative Data" begin
                @test test_hash(Dict(:a => 1, :b => 2)) == test_hash(Dict(:b => 2, :a => 1))
                @test ((; kwargs...) -> test_hash(kwargs))(; a=1, b=2) ==
                      ((; kwargs...) -> test_hash(kwargs))(; b=2, a=1)
                @test test_hash((; a=1, b=2)) == test_hash((; b=2, a=1))
                @test test_hash((; a=1, b=2)) != test_hash((; a=2, b=1))
            end

            # table like
            @testset "Tables" begin
                @test test_hash((; x=collect(1:10), y=collect(1:10))) !=
                      test_hash([(; x=i, y=i) for i in 1:10])
                @test test_hash([(; x=i, y=i) for i in 1:10]) !=
                      test_hash(DataFrame(; x=1:10, y=1:10))
                @test test_hash((; x=collect(1:10), y=collect(1:10)), TablesEq(ctx)) ==
                      test_hash([(; x=i, y=i) for i in 1:10], TablesEq(ctx))
                @test test_hash([(; x=i, y=i) for i in 1:10], TablesEq(ctx)) ==
                      test_hash(DataFrame(; x=1:10, y=1:10), TablesEq(ctx))
                @test test_hash(DataFrame(; x=1:10, y=1:10)) !=
                      test_hash(NonTableStruct(1:10, 1:10))
                @test test_hash(DataFrame(; x=1:10, y=1:10), TablesEq(ctx)) !=
                      test_hash(NonTableStruct(1:10, 1:10), TablesEq(ctx))
            end

            # test out HashAndContext
            @testset "Contexts" begin
                @test_throws MethodError test_hash("bob", BadRootContext())
            end

            @testset "Sequences" begin
                @test test_hash([1 2; 3 4]) != test_hash(vec([1 2; 3 4]))
                @test test_hash([1 2; 3 4]) == test_hash([1 3; 2 4]')
                @test test_hash([1 2; 3 4]) != test_hash([1 3; 2 4])
                @test test_hash(reshape(1:10, 2, 5)) != test_hash(reshape(1:10, 5, 2))
                @test test_hash(view(collect(1:5), 1:2)) == test_hash([1, 2])
                @test test_hash(view(collect(1:5), 1:2), WithTypeNames(ctx)) !=
                        test_hash([1, 2], WithTypeNames(ctx))

                @test test_hash([]) != test_hash([(), (), ()])
                @test test_hash([(), ()]) != test_hash([(), (), ()])

                @test test_hash(1:10) != test_hash((; start=1, stop=10))
                @test test_hash(1:10) != test_hash(collect(1:10))
                @test test_hash([1, 2, 3]) != test_hash([3, 2, 1])
                @test test_hash((1, 2, 3)) != test_hash([1, 2, 3])
                @test test_hash(Set(1:20)) == test_hash(Set(reverse(1:20)))
            end

            @testset "Version Strings" begin
                @test test_hash(v"0.1.0") != test_hash(v"0.1.2")
            end

            @testset "Strings" begin
                @test test_hash([:ab]) != test_hash([:a, :b])
                @test test_hash("foo") != test_hash("bar")
                @test test_hash(("a", "b")) != test_hash("ab")
                @test test_hash(["ab"]) != test_hash(["a", "b"])
                @test test_hash(:foo) != test_hash("foo")
                @test test_hash(:foo) != test_hash(:bar)
                @test test_hash(view("bob", 1:2)) == test_hash("bo")
                @test test_hash(view("bob", 1:2), WithTypeNames(ctx)) !=
                        test_hash("bo", WithTypeNames(ctx))
                @test test_hash(S3Path("s3://foo/bar")) != test_hash(S3Path("s3://foo/baz"))
            end

            @testset "Singletons and nulls" begin
                @test test_hash(missing) != test_hash(nothing)
                @test test_hash(Singleton1()) != test_hash(Singleton2())
            end

            @testset "Functions" begin
                @test test_hash(sin) != test_hash(cos)
                @test test_hash(sin) != test_hash(:sin)
                @test test_hash(sin) != test_hash("sin")
                @test test_hash(sin) != test_hash("Base.sin")
                @test test_hash(==("foo")) == test_hash(==("foo"))
                @test test_hash(Base.Fix1(-, 1)) == test_hash(Base.Fix1(-, 1))
                @test test_hash(Base.Fix1(-, 1)) != test_hash(Base.Fix1(-, 2))
                @test test_hash(==("foo")) != test_hash(==("bar"))
                @test_throws ArgumentError test_hash(x -> x + 1)
            end

            @testset "Types" begin
                @test test_hash(Float64) != test_hash(Int)
<<<<<<< HEAD
                @test test_hash(missing) != test_hash("Base.Missing")
                @test test_hash(nothing) != test_hash("Base.Nothing")
                @test test_hash(Vector{Int}) != test_hash(Vector{String})
                @test test_hash(Array{Int}) != test_hash(Array{String})
                @test test_hash(Float64) != test_hash("Float64")
                @test test_hash(Int) != test_hash("Int")
                @test test_hash(WeirdTypeValue) == test_hash(Int)
                @test test_hash(Array{Int,3}) != test_hash(Array{Int,4})
                @test test_hash(Array{<:Any,3}) != test_hash(Array{<:Any,4})
                @test test_hash((;a=Int))
=======
                if V >= 4
                    @test test_hash(missing) != test_hash("Base.Missing")
                    @test test_hash(nothing) != test_hash("Base.Nothing")
                    @test test_hash(Vector{Int}) != test_hash(Vector{String})
                    @test test_hash(Array{Int}) != test_hash(Array{String})
                    @test test_hash(Float64) != test_hash("Float64")
                    @test test_hash(Int) != test_hash("Int")
                    @test test_hash(WeirdTypeValue) == test_hash(Int)
                    @test test_hash(Array{Int,3}) != test_hash(Array{Int,4})
                    @test test_hash(Array{<:Any,3}) != test_hash(Array{<:Any,4})

                    # NOTE: these should run without an `StackOverflowError` (previously it
                    # did overflow)
                    @test test_hash((; a=Vector{Int})) != test_hash((; a=Vector{String}))
                    @test test_hash((; a=Array{T,1} where {T})) !=
                          test_hash((; a=Array{T,2} where {T}))
                end
>>>>>>> 4fe0987b
            end

            @testset "Custom transformer method" begin
                @test test_hash(ExtraTypeParams{:A,Int}(2)) !=
                      test_hash(ExtraTypeParams{:B,Int}(2))
                @test test_hash(TestType(1, 2)) == test_hash(TestType(1, 2))
                @test test_hash(TestType(1, 2)) != test_hash((a=1, b=2))
                @test test_hash(TestType2(1, 2)) != test_hash((a=1, b=2))
                @test test_hash(TestType4(1, 2)) == test_hash(TestType4(1, 2))
                @test test_hash(TestType4(1, 2)) != test_hash(TestType3(1, 2))
                @test test_hash(TestType(1, 2)) != test_hash(TestType4(2, 1))
                @test test_hash(TestType(1, 2)) == test_hash(TestType3(2, 1))
                @test_throws TypeError test_hash(BadHashMethod())
            end

            @testset "Pluto-defined structs are stable, even for `module_nameof_string`" begin
                notebook_project_dir = joinpath(@__DIR__, "..")
                @info "Notebook project: $notebook_project_dir"

                notebook_str = """
                ### A Pluto.jl notebook ###
                # v0.19.36

                using Markdown
                using InteractiveUtils

                # ╔═╡ 3592b099-9c96-4939-94b8-7ef2614b0955
                import Pkg

                # ╔═╡ 72871656-ae6e-11ee-2b23-251ac2aa38a3
                begin
                    Pkg.activate("$notebook_project_dir")
                    using StableHashTraits
                end

                # ╔═╡ 1c505fa8-75fa-4ed2-8c3f-43e28135b55d
                begin
                    bytes2hex_(x::Number) = x
                    bytes2hex_(x) = bytes2hex(x)
                end

                # ╔═╡ b449d8e9-7ede-4171-a5ab-044c338ebae2
                begin
                    struct MyStruct end
                    StableHashTraits.transform_type(::Type{T}) where {T<:MyStruct} = StableHashTraits.module_nameof_string(T)
                end

                # ╔═╡ 1e683f1d-f5f6-4064-970c-1facabcf61cc
                stable_hash(MyStruct(); version=4) |> bytes2hex_

                # ╔═╡ f8f3a7a4-544f-456f-ac63-5b5ce91a071a
                stable_hash((a=MyStruct, b=(c=MyStruct(), d=2)); version=4) |> bytes2hex_

                # ╔═╡ Cell order:
                # ╠═3592b099-9c96-4939-94b8-7ef2614b0955
                # ╠═72871656-ae6e-11ee-2b23-251ac2aa38a3
                # ╠═1c505fa8-75fa-4ed2-8c3f-43e28135b55d
                # ╠═b449d8e9-7ede-4171-a5ab-044c338ebae2
                # ╠═1e683f1d-f5f6-4064-970c-1facabcf61cc
                # ╠═f8f3a7a4-544f-456f-ac63-5b5ce91a071a
                """

                server = Pluto.ServerSession()
                server.options.evaluation.workspace_use_distributed = false
                olddir = pwd()
                nb = mktempdir() do dir
                    path = joinpath(dir, "notebook.pluto.jl")
                    write(path, notebook_str)
                    nb = Pluto.load_notebook(path)
                    Pluto.update_run!(server, nb, nb.cells)
                    return nb
                end
                # pluto changes pwd
                cd(olddir)

                # NOTE: V refers to the hash version currently in the `for` loop at the top
                # of this file
                if nb.cells[5].output.body isa Dict
                    error("Failed notebook eval: $(nb.cells[5].output.body[:msg])")
                else
                    @test_reference("references/pluto01_$(V)_$(nameof(hashfn)).txt",
                                    strip(nb.cells[5].output.body, '"'))
                end

                if nb.cells[6].output.body isa Dict
                    error("Failed notebook eval: $(nb.cells[6].output.body[:msg])")
                else
                    @test_reference("references/pluto02_$(V)_$(nameof(hashfn)).txt",
                                    strip(nb.cells[6].output.body, '"'))
                end
            end

            @testset "Type-stable vs. type-unstable hashing" begin
                # arrays
                xs = [isodd(n) ? Char(n) : Int32(n) for n in 1:10]
                ys = [iseven(n) ? Char(n) : Int32(n) for n in 1:10]
                @test test_hash(xs) != test_hash(ys)

                xs = zeros(Int32, 10)
                ys = Char.(xs)
                @test test_hash(xs) != test_hash(ys)

                # dicts
                xs = Dict(n => isodd(n) ? Char(n) : Int32(n) for n in 1:10)
                ys = Dict(n => iseven(n) ? Char(n) : Int32(n) for n in 1:10)
                @test test_hash(xs) != test_hash(ys)

                xs = Dict(1:10 .=> Int32.(1:10))
                ys = Dict(1:10 .=> Char.(1:10))
                @test test_hash(xs) != test_hash(ys)

                # structs
                xs = [(; n=isodd(n) ? Char(n) : Int32(n)) for n in 1:10]
                ys = [(; n=iseven(n) ? Char(n) : Int32(n)) for n in 1:10]
                @test test_hash(xs) != test_hash(ys)

                xs = [(; n) for n in Int32.(1:10)]
                ys = [(; n) for n in Char.(1:10)]
                @test test_hash(xs) != test_hash(ys)

                # union-splitting tests
                xs = [fill(missing, 3); collect(1:10)]
                ys = [collect(1:10); fill(missing, 3)]
                @test test_hash(xs) != test_hash(ys)

                xs = Union{Int32,UInt32,Char}[Int32(1), Int32(1), UInt32(1), UInt32(1),
                                                Char(1), Char(1)]
                ys = Union{Int32,UInt32,Char}[Int32(1), UInt32(1), Int32(1), Char(1),
                                                UInt32(1), Char(1)]
                @test test_hash(xs) != test_hash(ys)

                # narrowing fields doesn't generate hashing bugs
                @test test_hash(UnstableStruct1(nothing, 1)) !=
                        test_hash(UnstableStruct1(missing, 2))
                @test test_hash(UnstableStruct1(1, 1)) !=
                        test_hash(UnstableStruct1(2, 2))
                @test test_hash(UnstableStruct2(nothing, 1)) !=
                        test_hash(UnstableStruct2(missing, 2))
                @test test_hash(UnstableStruct2(1, 1)) !=
                        test_hash(UnstableStruct2(2, 2))

                # but if we use NamedTuple selection with `hoist_type=true`
                # we do get a bug
                @test test_hash(UnstableStruct3(nothing, 1)) ==
                        test_hash(UnstableStruct3(missing, 2))
            end

            @testset "Hash-invariance to buffer size" begin
                data = (rand(Int8, 2), rand(Int8, 2))
                wrapped1 = StableHashTraits.HashState(sha256, HashVersion{V}())
                alg_small = CountedBufferState(StableHashTraits.BufferedHashState(wrapped1, 3))

                wrapped2 = StableHashTraits.HashState(sha256, HashVersion{V}())
                alg_large = CountedBufferState(StableHashTraits.BufferedHashState(wrapped2, 20))
                # verify that the hashes are the same...
                @test stable_hash(data, ctx; alg=alg_small) ==
                        stable_hash(data, ctx; alg=alg_large)
                # ...and that the distinct buffer sizes actually lead to a distinct set of
                # buffer sizes while updating the hash state...
                @test alg_small.positions != alg_large.positions
            end
        end # @testset
    end # for
end # @testset

@testset "Aqua" begin
    # NOTE: aqua incorrectly flags the split_union method as having unbound type arguments
    Aqua.test_all(StableHashTraits; unbound_args=(; broken=true))
end<|MERGE_RESOLUTION|>--- conflicted
+++ resolved
@@ -159,7 +159,6 @@
 
             @testset "Types" begin
                 @test test_hash(Float64) != test_hash(Int)
-<<<<<<< HEAD
                 @test test_hash(missing) != test_hash("Base.Missing")
                 @test test_hash(nothing) != test_hash("Base.Nothing")
                 @test test_hash(Vector{Int}) != test_hash(Vector{String})
@@ -169,26 +168,12 @@
                 @test test_hash(WeirdTypeValue) == test_hash(Int)
                 @test test_hash(Array{Int,3}) != test_hash(Array{Int,4})
                 @test test_hash(Array{<:Any,3}) != test_hash(Array{<:Any,4})
-                @test test_hash((;a=Int))
-=======
-                if V >= 4
-                    @test test_hash(missing) != test_hash("Base.Missing")
-                    @test test_hash(nothing) != test_hash("Base.Nothing")
-                    @test test_hash(Vector{Int}) != test_hash(Vector{String})
-                    @test test_hash(Array{Int}) != test_hash(Array{String})
-                    @test test_hash(Float64) != test_hash("Float64")
-                    @test test_hash(Int) != test_hash("Int")
-                    @test test_hash(WeirdTypeValue) == test_hash(Int)
-                    @test test_hash(Array{Int,3}) != test_hash(Array{Int,4})
-                    @test test_hash(Array{<:Any,3}) != test_hash(Array{<:Any,4})
-
-                    # NOTE: these should run without an `StackOverflowError` (previously it
-                    # did overflow)
-                    @test test_hash((; a=Vector{Int})) != test_hash((; a=Vector{String}))
-                    @test test_hash((; a=Array{T,1} where {T})) !=
-                          test_hash((; a=Array{T,2} where {T}))
-                end
->>>>>>> 4fe0987b
+
+                # NOTE: these should run without an `StackOverflowError` (previously it
+                # did overflow)
+                @test test_hash((; a=Vector{Int})) != test_hash((; a=Vector{String}))
+                @test test_hash((; a=Array{T,1} where {T})) !=
+                        test_hash((; a=Array{T,2} where {T}))
             end
 
             @testset "Custom transformer method" begin
