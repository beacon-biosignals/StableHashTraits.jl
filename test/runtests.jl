include("setup_tests.jl")

@testset "StableHashTraits.jl" begin
    bytes2hex_(x::Number) = x
    bytes2hex_(x) = bytes2hex(x)
    crc(x, s=0x000000) = crc32c(collect(x), s)
    crc(x::Union{SubArray{UInt8},Vector{UInt8}}, s=0x000000) = crc32c(x, s)

    @testset "Older Reference Tests" begin
        @test_reference "references/ref20.txt" stable_hash([1, 2, 3]; alg=crc)
        @test_reference "references/ref21.txt" stable_hash(v"0.1.0"; alg=crc)
        @test_reference "references/ref22.txt" stable_hash(sin; alg=crc)
        @test_reference "references/ref23.txt" stable_hash(Set(1:3); alg=crc)
        @test_reference "references/ref24.txt" stable_hash(DataFrame(; x=1:10, y=1:10),
                                                           TablesEq(); alg=crc)
        @test_reference "references/ref25.txt" stable_hash([1 2; 3 4]; alg=crc)

        # get some code coverage (and reference tests) for sha1
        @test_reference "references/ref26.txt" bytes2hex(stable_hash([1, 2, 3]; alg=sha1))
        @test_reference "references/ref27.txt" bytes2hex(stable_hash(v"0.1.0"; alg=sha1))
        @test_reference "references/ref28.txt" bytes2hex(stable_hash(sin; alg=sha1))
        @test_reference "references/ref29.txt" bytes2hex(stable_hash(Set(1:3); alg=sha1))
        @test_reference "references/ref30.txt" bytes2hex(stable_hash(DataFrame(; x=1:10,
                                                                               y=1:10),
                                                                     TablesEq(); alg=sha1))
        @test_reference "references/ref31.txt" bytes2hex(stable_hash([1 2; 3 4]; alg=sha1))
    end

    for V in (1, 2, 3), hashfn in (sha256, sha1, crc)
        @testset "Hash: $(nameof(hashfn)); context: $V" begin
            ctx = HashVersion{V}()
            test_hash(x, c=ctx) = stable_hash(x, c; alg=hashfn)

            # reference tests to ensure hashfn consistency
            @testset "Reference Tests" begin
                @test_reference("references/ref00_$(V)_$(nameof(hashfn)).txt",
                                bytes2hex_(test_hash(())))
                @test_reference("references/ref01_$(V)_$(nameof(hashfn)).txt",
                                bytes2hex_(test_hash([1, 2, 3])))
                @test_reference("references/ref02_$(V)_$(nameof(hashfn)).txt",
                                bytes2hex_(test_hash([1 2; 3 4])))
                @test_reference("references/ref03_$(V)_$(nameof(hashfn)).txt",
                                bytes2hex_(test_hash((a=1, b=2))))
                @test_reference("references/ref04_$(V)_$(nameof(hashfn)).txt",
                                bytes2hex_(test_hash(Set(1:3))))
                @test_reference("references/ref05_$(V)_$(nameof(hashfn)).txt",
                                bytes2hex_(test_hash(sin)))
                @test_reference("references/ref06_$(V)_$(nameof(hashfn)).txt",
                                bytes2hex_(test_hash(TestType2(1, 2))))
                @test_reference("references/ref07_$(V)_$(nameof(hashfn)).txt",
                                bytes2hex_(test_hash(TypeType(Array))))
                @test_reference("references/ref08_$(V)_$(nameof(hashfn)).txt",
                                bytes2hex_(test_hash(TestType5("bobo"))))
                @test_reference("references/ref09_$(V)_$(nameof(hashfn)).txt",
                                bytes2hex_(test_hash(Nothing)))
                @test_reference("references/ref10_$(V)_$(nameof(hashfn)).txt",
                                bytes2hex_(test_hash(Missing)))
                @test_reference("references/ref11_$(V)_$(nameof(hashfn)).txt",
                                bytes2hex_(test_hash(v"0.1.0")))
                @test_reference("references/ref12_$(V)_$(nameof(hashfn)).txt",
                                bytes2hex_(test_hash(UUID("8d70055f-1864-48ff-8a94-2c16d4e1d1cd"))))
                @test_reference("references/ref13_$(V)_$(nameof(hashfn)).txt",
                                bytes2hex_(test_hash(Date("2002-01-01"))))
                @test_reference("references/ref14_$(V)_$(nameof(hashfn)).txt",
                                bytes2hex_(test_hash(Time("12:00"))))
                @test_reference("references/ref15_$(V)_$(nameof(hashfn)).txt",
                                bytes2hex_(test_hash(TimePeriod(Nanosecond(0)))))
                @test_reference("references/ref16_$(V)_$(nameof(hashfn)).txt",
                                bytes2hex_(test_hash(Hour(1) + Minute(2))))
                @test_reference("references/ref17_$(V)_$(nameof(hashfn)).txt",
                                bytes2hex_(test_hash(DataFrame(; x=1:10, y=1:10))))
                @test_reference("references/ref18_$(V)_$(nameof(hashfn)).txt",
                                bytes2hex_(test_hash(Dict(:a => "1", :b => "2"))))
                @test_reference("references/ref19_$(V)_$(nameof(hashfn)).txt",
                                bytes2hex_(test_hash(ExtraTypeParams{:A,Int}(2))))
            end

            # verifies that transform can be called recursively
            @testset "FnHash" begin
                @test test_hash(GoodTransform(2)) == test_hash(GoodTransform("-0.2"))
                @test test_hash(GoodTransform(3)) != test_hash(GoodTransform("-0.2"))

                # various (in)equalities
                @test_throws ArgumentError test_hash(BadTransform())
            end

            # dictionary like
            @testset "Associative Data" begin
                if V > 1
                    @test test_hash(Dict{Symbol, Any}(:a => 1)) != test_hash(Dict{Symbol, Any}(:a => UInt(1)))
                else
                    @test test_hash(Dict{Symbol, Any}(:a => 1)) == test_hash(Dict{Symbol, Any}(:a => UInt(1)))
                end

                @test test_hash(Dict(:a => 1, :b => 2)) == test_hash(Dict(:b => 2, :a => 1))
                @test ((; kwargs...) -> test_hash(kwargs))(; a=1, b=2) ==
                      ((; kwargs...) -> test_hash(kwargs))(; b=2, a=1)
                @test test_hash((; a=1, b=2)) != test_hash((; b=2, a=1))
                @test test_hash((; a=1, b=2)) != test_hash((; a=2, b=1))
            end

            # table like
            @testset "Tables" begin
                @test test_hash((; x=collect(1:10), y=collect(1:10))) !=
                      test_hash([(; x=i, y=i) for i in 1:10])
                @test test_hash([(; x=i, y=i) for i in 1:10]) !=
                      test_hash(DataFrame(; x=1:10, y=1:10))
                @test test_hash((; x=collect(1:10), y=collect(1:10)), TablesEq()) ==
                      test_hash([(; x=i, y=i) for i in 1:10], TablesEq())
                @test test_hash([(; x=i, y=i) for i in 1:10], TablesEq()) ==
                      test_hash(DataFrame(; x=1:10, y=1:10), TablesEq())
                @test test_hash(DataFrame(; x=1:10, y=1:10)) !=
                      test_hash(NonTableStruct(1:10, 1:10))
                @test test_hash(DataFrame(; x=1:10, y=1:10), TablesEq()) !=
                      test_hash(NonTableStruct(1:10, 1:10), TablesEq())
            end

            # test out HashAndContext
            @testset "Contexts" begin
                @test test_hash(CustomHashObject(1:5, 1:10)) !=
                      test_hash(BasicHashObject(1:5, 1:10))
                @test test_hash(Set(1:20)) == test_hash(Set(reverse(1:20)))
                @test test_hash([]) != test_hash([(), (), ()])
                @test_throws ArgumentError test_hash("bob", BadRootContext())
                @test test_hash(1, BadRootContext()) isa Union{Unsigned,Vector{UInt8}}
            end

            @testset "Sequences" begin
                if V > 2
                    @test test_hash(Any[1, 2]) != test_hash(Any[UInt(1), UInt(2)])
                    @test test_hash(Any[1, 2], ViewsEq(HashVersion{V}())) != 
                          test_hash(Any[UInt(1), UInt(2)], ViewsEq(HashVersion{V}()))
                else
                    @test test_hash(Any[1, 2]) == test_hash(Any[UInt(1), UInt(2)])
                    @test test_hash(Any[1, 2], ViewsEq(HashVersion{V}())) == 
                          test_hash(Any[UInt(1), UInt(2)], ViewsEq(HashVersion{V}()))
                end

                @test test_hash([1 2; 3 4]) != test_hash(vec([1 2; 3 4]))
                @test test_hash([1 2; 3 4]) != test_hash([1 3; 2 4]')
                @test test_hash([1 2; 3 4]) != test_hash([1 3; 2 4])
                # TODO: setup some tests for eltype elision in ViewsEq (also add benchmark)
                @test test_hash([1 2; 3 4], ViewsEq(HashVersion{V}())) !=
                      test_hash(vec([1 2; 3 4]), ViewsEq(HashVersion{V}()))
                @test test_hash([1 2; 3 4], ViewsEq(HashVersion{V}())) == test_hash([1 3; 2 4]', ViewsEq(HashVersion{V}()))
                @test test_hash([1 2; 3 4], ViewsEq(HashVersion{V}())) != test_hash([1 3; 2 4], ViewsEq(HashVersion{V}()))
                @test test_hash(reshape(1:10, 2, 5)) != test_hash(reshape(1:10, 5, 2))
                @test test_hash(view(collect(1:5), 1:2)) != test_hash([1, 2])
                @test test_hash(view(collect(1:5), 1:2), ViewsEq(HashVersion{V}())) ==
                      test_hash([1, 2], ViewsEq(HashVersion{V}()))

                @test test_hash([(), ()]) != test_hash([(), (), ()])

                @test test_hash(1:10) != test_hash((; start=1, stop=10))
                @test test_hash(1:10) != test_hash(collect(1:10))
                @test test_hash([1, 2, 3]) != test_hash([3, 2, 1])
                @test test_hash((1, 2, 3)) != test_hash([1, 2, 3])
            end

            @testset "Version Strings" begin
                @test test_hash(v"0.1.0") != test_hash(v"0.1.2")
            end

            @testset "Strings" begin
                @test test_hash([:ab]) != test_hash([:a, :b])
                @test test_hash("foo") != test_hash("bar")
                @test test_hash(("a", "b")) != test_hash("ab")
                @test test_hash(["ab"]) != test_hash(["a", "b"])
                @test test_hash(:foo) != test_hash("foo")
                @test test_hash(:foo) != test_hash(:bar)
                @test test_hash(view("bob", 1:2)) != test_hash("bo")
                @test test_hash(view("bob", 1:2), ViewsEq()) == test_hash("bo", ViewsEq())
                @test test_hash(S3Path("s3://foo/bar")) != test_hash(S3Path("s3://foo/baz"))
            end

            @testset "Functions" begin
                @test test_hash(sin) != test_hash(cos)
                @test test_hash(sin) != test_hash(:sin)
                @test test_hash(sin) != test_hash("sin")
                @test test_hash(sin) != test_hash("Base.sin")
                @test test_hash(Int) != test_hash("Base.Int")
                @test_throws ArgumentError test_hash(x -> x + 1)
            end

            @testset "Types" begin
                @test test_hash(Float64) != test_hash("Base.Float64")
                @test test_hash(Float64) != test_hash(Int)
                @test test_hash(Array{Int,3}) != test_hash(Array{Int,4})
            end

            @testset "Structs" begin
                if V > 2
                    @test test_hash(TestAnyField(1, 2)) != test_hash(TestAnyField(1, UInt(2)))
                else
                    @test test_hash(TestAnyField(1, 2)) == test_hash(TestAnyField(1, UInt(2)))
                end
            end

            @testset "Custom hash_method" begin
<<<<<<< HEAD
                if V > 1
                    @test test_hash(TestType(1, 2)) != TestType(UInt(1), UInt(2))
                end
=======
                @test @ConstantHash(5).constant isa UInt64
                @test @ConstantHash("foo").constant isa UInt64
>>>>>>> e557ae78
                @test test_hash(ExtraTypeParams{:A,Int}(2)) !=
                      test_hash(ExtraTypeParams{:B,Int}(2))
                @test test_hash(TestType(1, 2)) == test_hash(TestType(1, 2))
                @test test_hash(TestType(1, 2)) != test_hash((a=1, b=2))
                @test test_hash(TestType2(1, 2)) != test_hash((a=1, b=2))
                @test test_hash(TestType4(1, 2)) == test_hash(TestType4(1, 2))
                @test test_hash(TestType4(1, 2)) != test_hash(TestType3(1, 2))
                @test test_hash(TestType(1, 2)) == test_hash(TestType3(2, 1))
                @test test_hash(TestType(1, 2)) != test_hash(TestType4(2, 1))
                @test_throws ArgumentError test_hash(BadHashMethod())
            end
<<<<<<< HEAD
=======

            @testset "Deprecations" begin
                @test (@test_deprecated(r"`parent_context`",
                                        test_hash([1, 2], MyOldContext()))) !=
                      test_hash([1, 2])
                @test (@test_deprecated(r"`parent_context`",
                                        test_hash("12", MyOldContext()))) ==
                      test_hash("12", HashVersion{1}())
                @test_deprecated(UseProperties(:ByName))
                @test_deprecated(UseQualifiedName())
                @test_deprecated(UseSize(UseIterate()))
                @test_deprecated(ConstantHash("foo"))
                @test_deprecated(UseTable())
            end
>>>>>>> e557ae78
        end
    end
    @testset "Deprecations" begin
        @test (@test_deprecated(r"`parent_context`",
                                stable_hash([1, 2], MyOldContext()))) !=
              stable_hash([1, 2], HashVersion{1}())
        @test (@test_deprecated(r"`parent_context`",
                                stable_hash("12", MyOldContext()))) ==
              stable_hash("12", HashVersion{1}())
        @test_deprecated(HashVersion{1}())
        @test_deprecated(HashVersion{2}())
        @test_deprecated(UseProperties(:ByName))
        @test_deprecated(UseQualifiedName())
        @test_deprecated(UseSize(UseIterate()))
        @test_deprecated(UseTable())
    end
end

@testset "Aqua" begin
    Aqua.test_all(StableHashTraits)
end<|MERGE_RESOLUTION|>--- conflicted
+++ resolved
@@ -197,14 +197,11 @@
             end
 
             @testset "Custom hash_method" begin
-<<<<<<< HEAD
+                @test @ConstantHash(5).constant isa UInt64
+                @test @ConstantHash("foo").constant isa UInt64
                 if V > 1
                     @test test_hash(TestType(1, 2)) != TestType(UInt(1), UInt(2))
                 end
-=======
-                @test @ConstantHash(5).constant isa UInt64
-                @test @ConstantHash("foo").constant isa UInt64
->>>>>>> e557ae78
                 @test test_hash(ExtraTypeParams{:A,Int}(2)) !=
                       test_hash(ExtraTypeParams{:B,Int}(2))
                 @test test_hash(TestType(1, 2)) == test_hash(TestType(1, 2))
@@ -216,23 +213,6 @@
                 @test test_hash(TestType(1, 2)) != test_hash(TestType4(2, 1))
                 @test_throws ArgumentError test_hash(BadHashMethod())
             end
-<<<<<<< HEAD
-=======
-
-            @testset "Deprecations" begin
-                @test (@test_deprecated(r"`parent_context`",
-                                        test_hash([1, 2], MyOldContext()))) !=
-                      test_hash([1, 2])
-                @test (@test_deprecated(r"`parent_context`",
-                                        test_hash("12", MyOldContext()))) ==
-                      test_hash("12", HashVersion{1}())
-                @test_deprecated(UseProperties(:ByName))
-                @test_deprecated(UseQualifiedName())
-                @test_deprecated(UseSize(UseIterate()))
-                @test_deprecated(ConstantHash("foo"))
-                @test_deprecated(UseTable())
-            end
->>>>>>> e557ae78
         end
     end
     @testset "Deprecations" begin
@@ -247,6 +227,7 @@
         @test_deprecated(UseProperties(:ByName))
         @test_deprecated(UseQualifiedName())
         @test_deprecated(UseSize(UseIterate()))
+        @test_deprecated(ConstantHash("foo"))
         @test_deprecated(UseTable())
     end
 end
