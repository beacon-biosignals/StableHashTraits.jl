--- conflicted
+++ resolved
@@ -262,13 +262,10 @@
                 # ╔═╡ b449d8e9-7ede-4171-a5ab-044c338ebae2
                 begin
                     struct MyStruct end
-<<<<<<< HEAD
-=======
                     # In hash version 4 types do not have their module hashed
                     # but here we're trying to test that a Pluto module name is properly
                     # regularized, so we need to require that the module name be part of the
                     # hash
->>>>>>> 92d0548f
                     StableHashTraits.transform_type(::Type{T}) where {T<:MyStruct} = StableHashTraits.module_nameof_string(T)
                 end
 
