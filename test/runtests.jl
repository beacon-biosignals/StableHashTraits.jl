include("setup_tests.jl")

@testset "StableHashTraits.jl" begin
    bytes2hex_(x::Number) = x
    bytes2hex_(x) = bytes2hex(x)
    crc(x, s=0x000000) = crc32c(collect(x), s)
    crc(x::Union{SubArray{UInt8},Vector{UInt8}}, s=0x000000) = crc32c(x, s)

    @testset "Old hash versions generate an error" begin
        for version in (1, 3, 3)
            @test_throws ArgumentError stable_hash(1; version)
        end
    end

    for V in (4,), hashfn in (sha256, sha1, crc32c)
        @testset "Hash: $(nameof(hashfn)); context: $V" begin
            ctx = HashVersion{V}()
            test_hash(x, c=ctx) = stable_hash(x, c; alg=hashfn)

            # reference tests to ensure hashfn consistency
            @testset "Reference Tests" begin
                @test_reference("references/ref00_$(V)_$(nameof(hashfn)).txt",
                                bytes2hex_(test_hash(())))
                @test_reference("references/ref01_$(V)_$(nameof(hashfn)).txt",
                                bytes2hex_(test_hash([1, 2, 3])))
                @test_reference("references/ref02_$(V)_$(nameof(hashfn)).txt",
                                bytes2hex_(test_hash([1 2; 3 4])))
                @test_reference("references/ref03_$(V)_$(nameof(hashfn)).txt",
                                bytes2hex_(test_hash((a=1, b=2))))
                @test_reference("references/ref04_$(V)_$(nameof(hashfn)).txt",
                                bytes2hex_(test_hash(Set(1:3))))
                @test_reference("references/ref05_$(V)_$(nameof(hashfn)).txt",
                                bytes2hex_(test_hash(sin)))
                @test_reference("references/ref06_$(V)_$(nameof(hashfn)).txt",
                                bytes2hex_(test_hash(TestType2(1, 2))))
                @test_reference("references/ref07_$(V)_$(nameof(hashfn)).txt",
                                bytes2hex_(test_hash(TypeType(Array))))
                @test_reference("references/ref08_$(V)_$(nameof(hashfn)).txt",
                                bytes2hex_(test_hash(TestType5("bobo"))))
                @test_reference("references/ref09_$(V)_$(nameof(hashfn)).txt",
                                bytes2hex_(test_hash(Nothing)))
                @test_reference("references/ref10_$(V)_$(nameof(hashfn)).txt",
                                bytes2hex_(test_hash(Missing)))
                @test_reference("references/ref11_$(V)_$(nameof(hashfn)).txt",
                                bytes2hex_(test_hash(v"0.1.0")))
                @test_reference("references/ref12_$(V)_$(nameof(hashfn)).txt",
                                bytes2hex_(test_hash(UUID("8d70055f-1864-48ff-8a94-2c16d4e1d1cd"))))
                @test_reference("references/ref13_$(V)_$(nameof(hashfn)).txt",
                                bytes2hex_(test_hash(Date("2002-01-01"))))
                @test_reference("references/ref14_$(V)_$(nameof(hashfn)).txt",
                                bytes2hex_(test_hash(Time("12:00"))))
                @test_reference("references/ref15_$(V)_$(nameof(hashfn)).txt",
                                bytes2hex_(test_hash(TimePeriod(Nanosecond(0)))))
                @test_reference("references/ref16_$(V)_$(nameof(hashfn)).txt",
                                bytes2hex_(test_hash(Hour(1) + Minute(2))))
                @test_reference("references/ref17_$(V)_$(nameof(hashfn)).txt",
                                bytes2hex_(test_hash(DataFrame(; x=1:10, y=1:10))))
                @test_reference("references/ref18_$(V)_$(nameof(hashfn)).txt",
                                bytes2hex_(test_hash(Dict(:a => "1", :b => "2"))))
                @test_reference("references/ref19_$(V)_$(nameof(hashfn)).txt",
                                bytes2hex_(test_hash(ExtraTypeParams{:A,Int}(2))))
                @test_reference("references/ref20_$(V)_$(nameof(hashfn)).txt",
                                bytes2hex_(test_hash(==("test"))))
                @test_reference("references/ref21_$(V)_$(nameof(hashfn)).txt",
                                bytes2hex_(test_hash((1, (a=1, b=(x=1, y=2), c=(1, 2))))))
                @test_reference("references/ref22_$(V)_$(nameof(hashfn)).txt",
                                bytes2hex_(test_hash((;))))
                @test_reference("references/ref23_$(V)_$(nameof(hashfn)).txt",
                                ((; kwargs...) -> test_hash(kwargs))(; b=2, a=1))
                @test_reference("references/ref24_$(V)_$(nameof(hashfn)).txt",
                                bytes2hex_(test_hash((; a=1))))
                @test_reference("references/ref25_$(V)_$(nameof(hashfn)).txt",
                                bytes2hex_(test_hash((a=1, b=(;), c=(; c1=1),
                                                      d=(d1=1, d2=2)))))
                @test_reference("references/ref26_$(V)_$(nameof(hashfn)).txt",
                                bytes2hex_(test_hash(2 => 3)))
            end

            # dictionary like
            @testset "Associative Data" begin
                @test test_hash(Dict(:a => 1, :b => 2)) == test_hash(Dict(:b => 2, :a => 1))
                @test ((; kwargs...) -> test_hash(kwargs))(; a=1, b=2) ==
                      ((; kwargs...) -> test_hash(kwargs))(; b=2, a=1)
                @test test_hash((; a=1, b=2)) == test_hash((; b=2, a=1))
                @test test_hash((; a=1, b=2)) != test_hash((; a=2, b=1))
            end

            # table like
            @testset "Tables" begin
                @test test_hash((; x=collect(1:10), y=collect(1:10))) !=
                      test_hash([(; x=i, y=i) for i in 1:10])
                @test test_hash([(; x=i, y=i) for i in 1:10]) !=
                      test_hash(DataFrame(; x=1:10, y=1:10))
                @test test_hash((; x=collect(1:10), y=collect(1:10)), TablesEq(ctx)) ==
                      test_hash([(; x=i, y=i) for i in 1:10], TablesEq(ctx))
                @test test_hash([(; x=i, y=i) for i in 1:10], TablesEq(ctx)) ==
                      test_hash(DataFrame(; x=1:10, y=1:10), TablesEq(ctx))
                @test test_hash(DataFrame(; x=1:10, y=1:10)) !=
                      test_hash(NonTableStruct(1:10, 1:10))
                @test test_hash(DataFrame(; x=1:10, y=1:10), TablesEq(ctx)) !=
                      test_hash(NonTableStruct(1:10, 1:10), TablesEq(ctx))
            end

            # test out HashAndContext
            @testset "Contexts" begin
                @test_throws MethodError test_hash("bob", BadRootContext())
            end

            @testset "Sequences" begin
                @test test_hash([1 2; 3 4]) != test_hash(vec([1 2; 3 4]))
                @test test_hash([1 2; 3 4]) == test_hash([1 3; 2 4]')
                @test test_hash([1 2; 3 4]) != test_hash([1 3; 2 4])
                @test test_hash(reshape(1:10, 2, 5)) != test_hash(reshape(1:10, 5, 2))
                @test test_hash(view(collect(1:5), 1:2)) == test_hash([1, 2])
                @test test_hash(view(collect(1:5), 1:2), WithTypeNames(ctx)) !=
                      test_hash([1, 2], WithTypeNames(ctx))

                @test test_hash([]) != test_hash([(), (), ()])
                @test test_hash([(), ()]) != test_hash([(), (), ()])

                @test test_hash(1:10) != test_hash((; start=1, stop=10))
                @test test_hash(1:10) != test_hash(collect(1:10))
                @test test_hash([1, 2, 3]) != test_hash([3, 2, 1])
                @test test_hash((1, 2, 3)) != test_hash([1, 2, 3])
                @test test_hash(Set(1:20)) == test_hash(Set(reverse(1:20)))
            end

            @testset "Version Strings" begin
                @test test_hash(v"0.1.0") != test_hash(v"0.1.2")
            end

            @testset "Strings" begin
                @test test_hash([:ab]) != test_hash([:a, :b])
                @test test_hash("foo") != test_hash("bar")
                @test test_hash(("a", "b")) != test_hash("ab")
                @test test_hash(["ab"]) != test_hash(["a", "b"])
                @test test_hash(:foo) != test_hash("foo")
                @test test_hash(:foo) != test_hash(:bar)
                @test test_hash(view("bob", 1:2)) == test_hash("bo")
                @test test_hash(view("bob", 1:2), WithTypeNames(ctx)) !=
                      test_hash("bo", WithTypeNames(ctx))
                @test test_hash(S3Path("s3://foo/bar")) != test_hash(S3Path("s3://foo/baz"))
            end

            @testset "Singletons and nulls" begin
                @test test_hash(missing) != test_hash(nothing)
                @test test_hash(Singleton1()) != test_hash(Singleton2())
            end

            @testset "Regex" begin
                r1 = r"regex"
                r2 = r"regex"
                # Check that they got different Ptrs for the compiled regex.
                # Because that's what causes problems for V <= 3.
                @test r1.regex != r2.regex
                if V <= 3
                    @test_broken test_hash(r1) == test_hash(r2)
                else
                    # Hash shouldn't care about pointer to compiled regex
                    @test test_hash(r1) == test_hash(r2)

                    # test inequalities (including flags)
                    hashes = [test_hash(r1),
                              test_hash(r"abcde"),
                              test_hash(r"regex"i),
                              test_hash(r"regex"m),
                              test_hash(r"regex"s),
                              test_hash(r"regex"x),
                              test_hash(r"regex"a)]
                    @test unique(hashes) == hashes

                    @test_reference("references/regex01_$(V)_$(nameof(hashfn)).txt",
                                    bytes2hex_(test_hash(r"regex")))
                    @test_reference("references/regex02_$(V)_$(nameof(hashfn)).txt",
                                    bytes2hex_(test_hash(r"^\d+_(.+)$")))
                    @test_reference("references/regex03_$(V)_$(nameof(hashfn)).txt",
                                    bytes2hex_(test_hash(r"regex"a)))
                end
            end

            @testset "Functions" begin
                @test test_hash(sin) != test_hash(cos)
                @test test_hash(sin) != test_hash(:sin)
                @test test_hash(sin) != test_hash("sin")
                @test test_hash(sin) != test_hash("Base.sin")
                @test test_hash(==("foo")) == test_hash(==("foo"))
                @test test_hash(Base.Fix1(-, 1)) == test_hash(Base.Fix1(-, 1))
                @test test_hash(Base.Fix1(-, 1)) != test_hash(Base.Fix1(-, 2))
                @test test_hash(==("foo")) != test_hash(==("bar"))
                @test_throws ArgumentError test_hash(x -> x + 1)
            end

            if V >= 4
                @testset "Nested Any" begin
                    @test test_hash(Dict{Symbol,Any}(:a => NumberTypeA(1))) !=
                          test_hash(Dict{Symbol,Any}(:a => NumberTypeB(1)))
                    @test test_hash(Pair{Symbol,Any}(:a, NumberTypeA(1))) !=
                          test_hash(Pair{Symbol,Any}(:a, NumberTypeB(1)))
                    @test test_hash(Pair{Symbol,Any}[:a => NumberTypeA(1)]) !=
                          test_hash(Pair{Symbol,Any}[:a => NumberTypeB(1)])
<<<<<<< HEAD
=======
                end
            end

            @testset "Types" begin
                if V < 4
                    @test test_hash(Float64) != test_hash("Base.Float64")
                    @test test_hash(Int) != test_hash("Base.Int")
>>>>>>> 6e408de4
                end
            end

            @testset "Types" begin
                @test test_hash(Float64) != test_hash(Int)
                @test test_hash(missing) != test_hash("Base.Missing")
                @test test_hash(nothing) != test_hash("Base.Nothing")
                @test test_hash(Vector{Int}) != test_hash(Vector{String})
                @test test_hash(Array{Int}) != test_hash(Array{String})
                @test test_hash(Float64) != test_hash("Float64")
                @test test_hash(Int) != test_hash("Int")
                @test test_hash(WeirdTypeValue) == test_hash(Int)
                @test test_hash(Array{Int,3}) != test_hash(Array{Int,4})
                @test test_hash(Array{<:Any,3}) != test_hash(Array{<:Any,4})

                # NOTE: these should run without an `StackOverflowError` (previously it
                # did overflow)
                @test test_hash((; a=Vector{Int})) != test_hash((; a=Vector{String}))
                @test test_hash((; a=Array{T,1} where {T})) !=
                      test_hash((; a=Array{T,2} where {T}))
            end

            @testset "Custom transformer method" begin
                @test test_hash(ExtraTypeParams{:A,Int}(2)) !=
                      test_hash(ExtraTypeParams{:B,Int}(2))
                @test test_hash(TestType(1, 2)) == test_hash(TestType(1, 2))
                @test test_hash(TestType(1, 2)) != test_hash((a=1, b=2))
                @test test_hash(TestType2(1, 2)) != test_hash((a=1, b=2))
                @test test_hash(TestType4(1, 2)) == test_hash(TestType4(1, 2))
                @test test_hash(TestType4(1, 2)) != test_hash(TestType3(1, 2))
                @test test_hash(TestType(1, 2)) != test_hash(TestType4(2, 1))
                @test test_hash(TestType(1, 2)) == test_hash(TestType3(2, 1))
                @test_throws TypeError test_hash(BadHashMethod())
            end

            @testset "Pluto-defined structs are stable, even for `module_nameof_string`" begin
                notebook_project_dir = joinpath(@__DIR__, "..")
                @info "Notebook project: $notebook_project_dir"

                notebook_str = """
                ### A Pluto.jl notebook ###
                # v0.19.36

                using Markdown
                using InteractiveUtils

                # ╔═╡ 3592b099-9c96-4939-94b8-7ef2614b0955
                import Pkg

                # ╔═╡ 72871656-ae6e-11ee-2b23-251ac2aa38a3
                begin
                    Pkg.activate("$notebook_project_dir")
                    using StableHashTraits
                end

                # ╔═╡ 1c505fa8-75fa-4ed2-8c3f-43e28135b55d
                begin
                    bytes2hex_(x::Number) = x
                    bytes2hex_(x) = bytes2hex(x)
                end

                # ╔═╡ b449d8e9-7ede-4171-a5ab-044c338ebae2
                begin
                    struct MyStruct end
                    StableHashTraits.transform_type(::Type{T}) where {T<:MyStruct} = StableHashTraits.module_nameof_string(T)
                end

                # ╔═╡ 1e683f1d-f5f6-4064-970c-1facabcf61cc
                stable_hash(MyStruct(); version=$(V)) |> bytes2hex_

                # ╔═╡ f8f3a7a4-544f-456f-ac63-5b5ce91a071a
                stable_hash((a=MyStruct, b=(c=MyStruct(), d=2)); version=$(V)) |> bytes2hex_

                # ╔═╡ Cell order:
                # ╠═3592b099-9c96-4939-94b8-7ef2614b0955
                # ╠═72871656-ae6e-11ee-2b23-251ac2aa38a3
                # ╠═1c505fa8-75fa-4ed2-8c3f-43e28135b55d
                # ╠═b449d8e9-7ede-4171-a5ab-044c338ebae2
                # ╠═1e683f1d-f5f6-4064-970c-1facabcf61cc
                # ╠═f8f3a7a4-544f-456f-ac63-5b5ce91a071a
                """

                server = Pluto.ServerSession()
                server.options.evaluation.workspace_use_distributed = false
                olddir = pwd()
                nb = mktempdir() do dir
                    path = joinpath(dir, "notebook.pluto.jl")
                    write(path, notebook_str)
                    nb = Pluto.load_notebook(path)
                    Pluto.update_run!(server, nb, nb.cells)
                    return nb
                end
                # pluto changes pwd
                cd(olddir)

                # NOTE: V refers to the hash version currently in the `for` loop at the top
                # of this file
                if nb.cells[5].output.body isa Dict
                    error("Failed notebook eval: $(nb.cells[5].output.body[:msg])")
                else
                    @test_reference("references/pluto01_$(V)_$(nameof(hashfn)).txt",
                                    strip(nb.cells[5].output.body, '"'))
                end

                if nb.cells[6].output.body isa Dict
                    error("Failed notebook eval: $(nb.cells[6].output.body[:msg])")
                else
                    @test_reference("references/pluto02_$(V)_$(nameof(hashfn)).txt",
                                    strip(nb.cells[6].output.body, '"'))
                end
            end

            @testset "Type-stable vs. type-unstable hashing" begin
                # arrays
                xs = [isodd(n) ? Char(n) : Int32(n) for n in 1:10]
                ys = [iseven(n) ? Char(n) : Int32(n) for n in 1:10]
                @test test_hash(xs) != test_hash(ys)

                xs = zeros(Int32, 10)
                ys = Char.(xs)
                @test test_hash(xs) != test_hash(ys)

                # dicts
                xs = Dict(n => isodd(n) ? Char(n) : Int32(n) for n in 1:10)
                ys = Dict(n => iseven(n) ? Char(n) : Int32(n) for n in 1:10)
                @test test_hash(xs) != test_hash(ys)

                xs = Dict(1:10 .=> Int32.(1:10))
                ys = Dict(1:10 .=> Char.(1:10))
                @test test_hash(xs) != test_hash(ys)

                # structs
                xs = [(; n=isodd(n) ? Char(n) : Int32(n)) for n in 1:10]
                ys = [(; n=iseven(n) ? Char(n) : Int32(n)) for n in 1:10]
                @test test_hash(xs) != test_hash(ys)

                xs = [(; n) for n in Int32.(1:10)]
                ys = [(; n) for n in Char.(1:10)]
                @test test_hash(xs) != test_hash(ys)

                # union-splitting tests
                xs = [fill(missing, 3); collect(1:10)]
                ys = [collect(1:10); fill(missing, 3)]
                @test test_hash(xs) != test_hash(ys)

                xs = Union{Int32,UInt32,Char}[Int32(1), Int32(1), UInt32(1), UInt32(1),
                                              Char(1), Char(1)]
                ys = Union{Int32,UInt32,Char}[Int32(1), UInt32(1), Int32(1), Char(1),
                                              UInt32(1), Char(1)]
                @test test_hash(xs) != test_hash(ys)

                # narrowing fields doesn't generate hashing bugs
                @test test_hash(UnstableStruct1(nothing, 1)) !=
                      test_hash(UnstableStruct1(missing, 2))
                @test test_hash(UnstableStruct1(1, 1)) !=
                      test_hash(UnstableStruct1(2, 2))
                @test test_hash(UnstableStruct2(nothing, 1)) !=
                      test_hash(UnstableStruct2(missing, 2))
                @test test_hash(UnstableStruct2(1, 1)) !=
                      test_hash(UnstableStruct2(2, 2))

                # but if we use NamedTuple selection with `hoist_type=true`
                # we do get a bug
                @test test_hash(UnstableStruct3(nothing, 1)) ==
                      test_hash(UnstableStruct3(missing, 2))
            end

            @testset "Hash-invariance to buffer size" begin
                data = (rand(Int8, 2), rand(Int8, 2))
                wrapped1 = StableHashTraits.HashState(sha256, HashVersion{V}())
                alg_small = CountedBufferState(StableHashTraits.BufferedHashState(wrapped1,
                                                                                  3))

                wrapped2 = StableHashTraits.HashState(sha256, HashVersion{V}())
                alg_large = CountedBufferState(StableHashTraits.BufferedHashState(wrapped2,
                                                                                  20))
                # verify that the hashes are the same...
                @test stable_hash(data, ctx; alg=alg_small) ==
                      stable_hash(data, ctx; alg=alg_large)
                # ...and that the distinct buffer sizes actually lead to a distinct set of
                # buffer sizes while updating the hash state...
                @test alg_small.positions != alg_large.positions
            end
        end # @testset
    end # for
end # @testset

@testset "Aqua" begin
    # NOTE: aqua incorrectly flags the split_union method as having unbound type arguments
    Aqua.test_all(StableHashTraits; unbound_args=(; broken=true))
end<|MERGE_RESOLUTION|>--- conflicted
+++ resolved
@@ -198,16 +198,6 @@
                           test_hash(Pair{Symbol,Any}(:a, NumberTypeB(1)))
                     @test test_hash(Pair{Symbol,Any}[:a => NumberTypeA(1)]) !=
                           test_hash(Pair{Symbol,Any}[:a => NumberTypeB(1)])
-<<<<<<< HEAD
-=======
-                end
-            end
-
-            @testset "Types" begin
-                if V < 4
-                    @test test_hash(Float64) != test_hash("Base.Float64")
-                    @test test_hash(Int) != test_hash("Base.Int")
->>>>>>> 6e408de4
                 end
             end
 
