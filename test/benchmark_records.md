--- conflicted
+++ resolved
@@ -60,23 +60,21 @@
 
 ```
 12×5 DataFrame
-<<<<<<< HEAD
- Row │ benchmark   hash       base        trait       ratio     
-     │ SubStrin…   SubStrin…  String      String      Float64   
-─────┼──────────────────────────────────────────────────────────
-   1 │ structs     crc        70.250 μs   1.097 ms    15.6145
-   2 │ tuples      crc        71.500 μs   913.875 μs  12.7815
-   3 │ numbers     crc        35.166 μs   120.917 μs   3.43846
-   4 │ dataframes  crc        71.416 μs   241.209 μs   3.37752
-   5 │ symbols     crc        536.833 μs  690.000 μs   1.28532
-   6 │ strings     crc        526.875 μs  607.167 μs   1.15239
-   7 │ structs     sha256     533.125 μs  3.104 ms     5.82306
-   8 │ tuples      sha256     533.167 μs  2.636 ms     4.94365
-   9 │ dataframes  sha256     533.500 μs  727.708 μs   1.36403
-  10 │ numbers     sha256     271.000 μs  365.458 μs   1.34855
-  11 │ symbols     sha256     4.000 ms    2.311 ms     0.577854
-  12 │ strings     sha256     4.075 ms    2.269 ms     0.556884
-```
+ Row │ benchmark   hash       base        trait       ratio    
+     │ SubStrin…   SubStrin…  String      String      Float64  
+─────┼─────────────────────────────────────────────────────────
+   1 │ structs     crc        70.209 μs   1.095 ms    15.5993
+   2 │ tuples      crc        71.792 μs   887.083 μs  12.3563
+   3 │ dataframes  crc        71.542 μs   221.666 μs   3.0984
+   4 │ numbers     crc        35.166 μs   107.834 μs   3.06643
+   5 │ symbols     crc        551.750 μs  673.708 μs   1.22104
+   6 │ strings     crc        551.209 μs  595.833 μs   1.08096
+   7 │ structs     sha256     549.291 μs  3.066 ms     5.5825
+   8 │ tuples      sha256     543.459 μs  2.602 ms     4.78777
+   9 │ symbols     sha256     1.375 ms    2.275 ms     1.65423
+  10 │ strings     sha256     1.388 ms    2.239 ms     1.61243
+  11 │ dataframes  sha256     533.500 μs  716.209 μs   1.34247
+  12 │ numbers     sha256     271.125 μs  355.625 μs   1.31166
 
 # Version 1.2
 
@@ -118,22 +116,4 @@
   26 │ 3          numbers     sha256     271.250 μs  383.291 μs   1.41305
   27 │ 3          symbols     sha256     4.078 ms    2.356 ms     0.577769
   28 │ 3          strings     sha256     4.078 ms    1.101 ms     0.27008
-```
-=======
- Row │ benchmark   hash       base        trait       ratio    
-     │ SubStrin…   SubStrin…  String      String      Float64  
-─────┼─────────────────────────────────────────────────────────
-   1 │ structs     crc        70.209 μs   1.095 ms    15.5993
-   2 │ tuples      crc        71.792 μs   887.083 μs  12.3563
-   3 │ dataframes  crc        71.542 μs   221.666 μs   3.0984
-   4 │ numbers     crc        35.166 μs   107.834 μs   3.06643
-   5 │ symbols     crc        551.750 μs  673.708 μs   1.22104
-   6 │ strings     crc        551.209 μs  595.833 μs   1.08096
-   7 │ structs     sha256     549.291 μs  3.066 ms     5.5825
-   8 │ tuples      sha256     543.459 μs  2.602 ms     4.78777
-   9 │ symbols     sha256     1.375 ms    2.275 ms     1.65423
-  10 │ strings     sha256     1.388 ms    2.239 ms     1.61243
-  11 │ dataframes  sha256     533.500 μs  716.209 μs   1.34247
-  12 │ numbers     sha256     271.125 μs  355.625 μs   1.31166
-  ```
->>>>>>> c4cb7e75
+```