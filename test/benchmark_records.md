# Benchmark Records

A record of benchmarks from various versions of `stable_hash`

## Version 1.0

```
12×5 DataFrame
 Row │ benchmark   hash       base        trait       ratio
     │ SubStrin…   SubStrin…  String      String      Float64
─────┼───────────────────────────────────────────────────────────
    1 │ structs     crc        78.667 μs   125.481 ms  1595.09
    2 │ tuples      crc        79.250 μs   31.102 ms    392.453
    3 │ dataframes  crc        79.417 μs   6.382 ms      80.3635
    4 │ numbers     crc        39.875 μs   3.102 ms      77.7842
    5 │ symbols     crc        597.166 μs  21.122 ms     35.3705
    6 │ strings     crc        597.625 μs  13.749 ms     23.0063
    7 │ structs     sha256     545.916 μs  190.883 ms   349.656
    8 │ tuples      sha256     545.917 μs  47.118 ms     86.3101
    9 │ dataframes  sha256     547.500 μs  11.283 ms     20.6081
   10 │ numbers     sha256     271.708 μs  5.433 ms      19.9951
   11 │ symbols     sha256     4.086 ms    32.191 ms      7.87788
   12 │ strings     sha256     4.085 ms    21.856 ms      5.34987
```

## With Buffering

In `dfl/hash-buffer` hash computations are delayed and data is stored in an intermediate
buffer and only hashed when enough data has been written to the buffer. This addresses
many of the issues when hashing low-level objects like numbers and strings. Anything
where the type of the objects is represented as a string for each value in an array
remains quite slow.

``` 
 12×5 DataFrame
 Row │ benchmark   hash       base        trait       ratio     
     │ SubStrin…   SubStrin…  String      String      Float64   
─────┼──────────────────────────────────────────────────────────
   1 │ structs     crc        70.250 μs   49.386 ms   703.011
   2 │ symbols     crc        12.166 μs   5.328 ms    437.928
   3 │ strings     crc        12.166 μs   4.777 ms    392.686
   4 │ tuples      crc        71.417 μs   10.082 ms   141.177
   5 │ dataframes  crc        70.208 μs   290.167 μs    4.13296
   6 │ numbers     crc        35.167 μs   126.375 μs    3.59357
   7 │ structs     sha256     532.833 μs  60.885 ms   114.266
   8 │ tuples      sha256     533.000 μs  12.937 ms    24.2711
   9 │ symbols     sha256     833.208 μs  7.607 ms      9.13022
  10 │ strings     sha256     833.417 μs  6.600 ms      7.9192
  11 │ dataframes  sha256     532.833 μs  775.917 μs    1.45621
  12 │ numbers     sha256     270.916 μs  374.417 μs    1.38204
```

## Version 1.1

With the addition of `dfl/compiled-type-labels` we compute more quantities at compile time:

There are a number of hash quantities that are, strictly speaking,
a function of the type of objects, not their content. These hashes can be optimized
using `@generated` functions to guarantee that their hashes are computed at compile time.

```

12×5 DataFrame
<<<<<<< HEAD
 Row │ benchmark   hash       base        trait       ratio    
     │ SubStrin…   SubStrin…  String      String      Float64  
─────┼─────────────────────────────────────────────────────────
   1 │ structs     crc        70.209 μs   1.095 ms    15.5993
   2 │ tuples      crc        71.792 μs   887.083 μs  12.3563
   3 │ dataframes  crc        71.542 μs   221.666 μs   3.0984
   4 │ numbers     crc        35.166 μs   107.834 μs   3.06643
   5 │ symbols     crc        551.750 μs  673.708 μs   1.22104
   6 │ strings     crc        551.209 μs  595.833 μs   1.08096
   7 │ structs     sha256     549.291 μs  3.066 ms     5.5825
   8 │ tuples      sha256     543.459 μs  2.602 ms     4.78777
   9 │ symbols     sha256     1.375 ms    2.275 ms     1.65423
  10 │ strings     sha256     1.388 ms    2.239 ms     1.61243
  11 │ dataframes  sha256     533.500 μs  716.209 μs   1.34247
  12 │ numbers     sha256     271.125 μs  355.625 μs   1.31166
=======
 Row │ benchmark   hash       base        trait       ratio     
     │ SubStrin…   SubStrin…  String      String      Float64   
─────┼──────────────────────────────────────────────────────────
   1 │ structs     crc        71.542 μs   1.116 ms    15.6027
   2 │ tuples      crc        71.459 μs   918.917 μs  12.8594
   3 │ dataframes  crc        71.458 μs   257.166 μs   3.59884
   4 │ numbers     crc        35.916 μs   126.666 μs   3.52673
   5 │ symbols     crc        635.875 μs  629.000 μs   0.989188
   6 │ strings     crc        655.500 μs  561.292 μs   0.856281
   7 │ structs     sha256     543.166 μs  3.045 ms     5.60525
   8 │ tuples      sha256     543.125 μs  2.594 ms     4.77668
   9 │ symbols     sha256     1.494 ms    2.264 ms     1.51544
  10 │ strings     sha256     1.484 ms    2.196 ms     1.47992
  11 │ dataframes  sha256     543.125 μs  749.125 μs   1.37929
  12 │ numbers     sha256     270.958 μs  371.833 μs   1.37229
>>>>>>> f978321d
```

## Version 1.2

Version 1.2 introduces `HashVersion{3}`. This reduces the number of hash collisions by
hashing the type of all primitive types. To avoid substantial slow-downs it elides these
types in cases where the struct type or element type is concrete. (so `Any[1, 2]` would
encode the type of each element but `[1, 2]` would only encode the type of the array). 

We define a new benchmark here `vnumbers` which uses the `ViewsEq` context, so that
we ensure this context benefits from the optimizations introduces in 1.2.

```
28×6 DataFrame
 Row │ version    benchmark   hash       base        trait       ratio     
     │ SubStrin…  SubStrin…   SubStrin…  String      String      Float64   
─────┼─────────────────────────────────────────────────────────────────────
<<<<<<< HEAD
   1 │ 2          structs     crc        71.459 μs   1.103 ms    15.4331
   2 │ 2          tuples      crc        71.417 μs   875.667 μs  12.2613
   3 │ 2          vnumbers    crc        35.209 μs   110.166 μs   3.12892
   4 │ 2          dataframes  crc        71.416 μs   222.500 μs   3.11555
   5 │ 2          numbers     crc        35.791 μs   110.000 μs   3.0734
   6 │ 2          strings     crc        542.208 μs  635.500 μs   1.17206
   7 │ 2          symbols     crc        564.250 μs  650.750 μs   1.1533
   8 │ 2          structs     sha256     543.083 μs  3.357 ms     6.18084
   9 │ 2          tuples      sha256     543.417 μs  2.751 ms     5.06164
  10 │ 2          strings     sha256     1.380 ms    2.296 ms     1.66424
  11 │ 2          symbols     sha256     1.399 ms    2.317 ms     1.65705
  12 │ 2          vnumbers    sha256     266.417 μs  373.166 μs   1.40068
  13 │ 2          dataframes  sha256     533.416 μs  706.167 μs   1.32386
  14 │ 2          numbers     sha256     271.208 μs  355.833 μs   1.31203
  15 │ 3          structs     crc        71.541 μs   1.185 ms    16.5581
  16 │ 3          tuples      crc        71.375 μs   604.000 μs   8.46235
  17 │ 3          dataframes  crc        70.625 μs   222.917 μs   3.15635
  18 │ 3          vnumbers    crc        35.167 μs   110.125 μs   3.13149
  19 │ 3          numbers     crc        35.167 μs   108.250 μs   3.07817
  20 │ 3          symbols     crc        542.250 μs  659.584 μs   1.21638
  21 │ 3          strings     crc        574.209 μs  157.333 μs   0.274
  22 │ 3          structs     sha256     543.416 μs  2.433 ms     4.478
  23 │ 3          tuples      sha256     543.417 μs  1.646 ms     3.02891
  24 │ 3          symbols     sha256     1.380 ms    2.318 ms     1.67946
  25 │ 3          dataframes  sha256     543.459 μs  750.708 μs   1.38135
  26 │ 3          numbers     sha256     271.250 μs  372.958 μs   1.37496
  27 │ 3          vnumbers    sha256     271.250 μs  357.625 μs   1.31843
  28 │ 3          strings     sha256     1.382 ms    1.078 ms     0.780118
```
## Version 1.3

Version 1.3 introduces `HashVersion{4}`, which selectively caches some of the hash
computations to avoid repeatedly hashing large objects. Any `object(id)` that has
been previosuly hashed in the same context, with the same hash method will be hashed
in isolation the second time, and stored as a single integer value. Furthermore,
any object whose `sizeof` is sufficiently large (relative to the size of the hash buffer)
will be immediately hashed in isolation and stored for later.

We define a new benchmark that is a tuple of the same array repeated three times, to verify that this caching trick actually improves performance where expected.

```
48×6 DataFrame
 Row │ version    benchmark   hash       base        trait       ratio     
     │ SubStrin…  SubStrin…   SubStrin…  String      String      Float64   
─────┼─────────────────────────────────────────────────────────────────────
   1 │ 2          structs     crc        70.292 μs   1.351 ms    19.2151
   2 │ 2          tuples      crc        70.000 μs   1.154 ms    16.4875
   3 │ 2          repeated    crc        35.875 μs   438.042 μs  12.2102
   4 │ 2          dataframes  crc        71.292 μs   223.166 μs   3.13031
   5 │ 2          numbers     crc        35.875 μs   109.917 μs   3.06389
   6 │ 2          vnumbers    crc        35.500 μs   108.334 μs   3.05166
   7 │ 2          strings     crc        550.583 μs  793.584 μs   1.44135
   8 │ 2          symbols     crc        569.792 μs  644.584 μs   1.13126
   9 │ 2          structs     sha256     536.958 μs  3.281 ms     6.11035
  10 │ 2          tuples      sha256     547.084 μs  2.883 ms     5.26983
  11 │ 2          symbols     sha256     1.369 ms    2.501 ms     1.82722
  12 │ 2          strings     sha256     1.379 ms    2.417 ms     1.75312
  13 │ 2          dataframes  sha256     547.417 μs  739.708 μs   1.35127
  14 │ 2          repeated    sha256     272.959 μs  365.833 μs   1.34025
  15 │ 2          numbers     sha256     267.917 μs  354.917 μs   1.32473
  16 │ 2          vnumbers    sha256     272.958 μs  361.541 μs   1.32453
  17 │ 3          structs     crc        71.500 μs   1.006 ms    14.067
  18 │ 3          repeated    crc        35.833 μs   438.542 μs  12.2385
  19 │ 3          tuples      crc        70.125 μs   589.125 μs   8.40107
  20 │ 3          dataframes  crc        70.083 μs   220.083 μs   3.14032
  21 │ 3          vnumbers    crc        35.208 μs   109.667 μs   3.11483
  22 │ 3          numbers     crc        35.167 μs   108.000 μs   3.07106
  23 │ 3          symbols     crc        554.000 μs  908.791 μs   1.64042
  24 │ 3          strings     crc        556.292 μs  154.958 μs   0.278555
  25 │ 3          structs     sha256     536.958 μs  2.181 ms     4.06146
  26 │ 3          tuples      sha256     537.000 μs  1.583 ms     2.94801
  27 │ 3          symbols     sha256     1.364 ms    2.501 ms     1.83352
  28 │ 3          vnumbers    sha256     268.042 μs  363.333 μs   1.35551
  29 │ 3          repeated    sha256     267.916 μs  359.292 μs   1.34106
  30 │ 3          dataframes  sha256     536.958 μs  715.458 μs   1.33243
  31 │ 3          numbers     sha256     267.834 μs  354.583 μs   1.32389
  32 │ 3          strings     sha256     1.365 ms    1.064 ms     0.779104
  33 │ 4          structs     crc        70.250 μs   970.250 μs  13.8114
  34 │ 4          tuples      crc        70.000 μs   585.792 μs   8.36846
  35 │ 4          vnumbers    crc        36.083 μs   119.041 μs   3.29909
  36 │ 4          dataframes  crc        70.125 μs   231.083 μs   3.2953
  37 │ 4          repeated    crc        35.208 μs   112.625 μs   3.19885
  38 │ 4          numbers     crc        36.125 μs   113.500 μs   3.14187
  39 │ 4          symbols     crc        545.000 μs  870.042 μs   1.59641
  40 │ 4          strings     crc        556.958 μs  161.750 μs   0.290417
  41 │ 4          structs     sha256     537.000 μs  2.177 ms     4.05408
  42 │ 4          tuples      sha256     547.167 μs  1.584 ms     2.89537
  43 │ 4          symbols     sha256     1.366 ms    2.499 ms     1.8297
  44 │ 4          repeated    sha256     267.834 μs  358.833 μs   1.33976
  45 │ 4          dataframes  sha256     536.833 μs  714.916 μs   1.33173
  46 │ 4          vnumbers    sha256     268.041 μs  356.625 μs   1.33049
  47 │ 4          numbers     sha256     272.917 μs  361.084 μs   1.32305
  48 │ 4          strings     sha256     1.367 ms    1.064 ms     0.777988
=======
   1 │ 2          structs     crc        75.833 μs   1.199 ms    15.8133
   2 │ 2          tuples      crc        75.667 μs   973.292 μs  12.8628
   3 │ 2          dataframes  crc        81.459 μs   249.625 μs   3.06443
   4 │ 2          vnumbers    crc        38.084 μs   115.000 μs   3.01964
   5 │ 2          numbers     crc        41.166 μs   123.834 μs   3.00816
   6 │ 2          symbols     crc        636.250 μs  716.250 μs   1.12574
   7 │ 2          strings     crc        644.416 μs  640.500 μs   0.993923
   8 │ 2          structs     sha256     571.542 μs  3.349 ms     5.85995
   9 │ 2          tuples      sha256     571.541 μs  2.740 ms     4.79333
  10 │ 2          symbols     sha256     1.519 ms    2.433 ms     1.60152
  11 │ 2          strings     sha256     1.531 ms    2.357 ms     1.53977
  12 │ 2          dataframes  sha256     570.542 μs  751.708 μs   1.31753
  13 │ 2          numbers     sha256     285.291 μs  375.500 μs   1.3162
  14 │ 2          vnumbers    sha256     283.875 μs  373.541 μs   1.31586
  15 │ 3          structs     crc        76.666 μs   1.086 ms    14.1615
  16 │ 3          tuples      crc        75.541 μs   655.667 μs   8.67962
  17 │ 3          vnumbers    crc        38.125 μs   116.792 μs   3.0634
  18 │ 3          dataframes  crc        75.709 μs   231.416 μs   3.05665
  19 │ 3          numbers     crc        38.292 μs   114.916 μs   3.00104
  20 │ 3          symbols     crc        639.583 μs  775.959 μs   1.21323
  21 │ 3          strings     crc        637.709 μs  166.750 μs   0.261483
  22 │ 3          structs     sha256     571.708 μs  2.406 ms     4.20793
  23 │ 3          tuples      sha256     571.583 μs  1.993 ms     3.48673
  24 │ 3          symbols     sha256     1.517 ms    2.434 ms     1.60471
  25 │ 3          vnumbers    sha256     285.166 μs  376.292 μs   1.31955
  26 │ 3          dataframes  sha256     570.625 μs  750.625 μs   1.31544
  27 │ 3          numbers     sha256     285.250 μs  375.167 μs   1.31522
  28 │ 3          strings     sha256     1.517 ms    1.135 ms     0.748146
>>>>>>> f978321d
```<|MERGE_RESOLUTION|>--- conflicted
+++ resolved
@@ -61,23 +61,6 @@
 ```
 
 12×5 DataFrame
-<<<<<<< HEAD
- Row │ benchmark   hash       base        trait       ratio    
-     │ SubStrin…   SubStrin…  String      String      Float64  
-─────┼─────────────────────────────────────────────────────────
-   1 │ structs     crc        70.209 μs   1.095 ms    15.5993
-   2 │ tuples      crc        71.792 μs   887.083 μs  12.3563
-   3 │ dataframes  crc        71.542 μs   221.666 μs   3.0984
-   4 │ numbers     crc        35.166 μs   107.834 μs   3.06643
-   5 │ symbols     crc        551.750 μs  673.708 μs   1.22104
-   6 │ strings     crc        551.209 μs  595.833 μs   1.08096
-   7 │ structs     sha256     549.291 μs  3.066 ms     5.5825
-   8 │ tuples      sha256     543.459 μs  2.602 ms     4.78777
-   9 │ symbols     sha256     1.375 ms    2.275 ms     1.65423
-  10 │ strings     sha256     1.388 ms    2.239 ms     1.61243
-  11 │ dataframes  sha256     533.500 μs  716.209 μs   1.34247
-  12 │ numbers     sha256     271.125 μs  355.625 μs   1.31166
-=======
  Row │ benchmark   hash       base        trait       ratio     
      │ SubStrin…   SubStrin…  String      String      Float64   
 ─────┼──────────────────────────────────────────────────────────
@@ -93,7 +76,6 @@
   10 │ strings     sha256     1.484 ms    2.196 ms     1.47992
   11 │ dataframes  sha256     543.125 μs  749.125 μs   1.37929
   12 │ numbers     sha256     270.958 μs  371.833 μs   1.37229
->>>>>>> f978321d
 ```
 
 ## Version 1.2
@@ -111,35 +93,34 @@
  Row │ version    benchmark   hash       base        trait       ratio     
      │ SubStrin…  SubStrin…   SubStrin…  String      String      Float64   
 ─────┼─────────────────────────────────────────────────────────────────────
-<<<<<<< HEAD
-   1 │ 2          structs     crc        71.459 μs   1.103 ms    15.4331
-   2 │ 2          tuples      crc        71.417 μs   875.667 μs  12.2613
-   3 │ 2          vnumbers    crc        35.209 μs   110.166 μs   3.12892
-   4 │ 2          dataframes  crc        71.416 μs   222.500 μs   3.11555
-   5 │ 2          numbers     crc        35.791 μs   110.000 μs   3.0734
-   6 │ 2          strings     crc        542.208 μs  635.500 μs   1.17206
-   7 │ 2          symbols     crc        564.250 μs  650.750 μs   1.1533
-   8 │ 2          structs     sha256     543.083 μs  3.357 ms     6.18084
-   9 │ 2          tuples      sha256     543.417 μs  2.751 ms     5.06164
-  10 │ 2          strings     sha256     1.380 ms    2.296 ms     1.66424
-  11 │ 2          symbols     sha256     1.399 ms    2.317 ms     1.65705
-  12 │ 2          vnumbers    sha256     266.417 μs  373.166 μs   1.40068
-  13 │ 2          dataframes  sha256     533.416 μs  706.167 μs   1.32386
-  14 │ 2          numbers     sha256     271.208 μs  355.833 μs   1.31203
-  15 │ 3          structs     crc        71.541 μs   1.185 ms    16.5581
-  16 │ 3          tuples      crc        71.375 μs   604.000 μs   8.46235
-  17 │ 3          dataframes  crc        70.625 μs   222.917 μs   3.15635
-  18 │ 3          vnumbers    crc        35.167 μs   110.125 μs   3.13149
-  19 │ 3          numbers     crc        35.167 μs   108.250 μs   3.07817
-  20 │ 3          symbols     crc        542.250 μs  659.584 μs   1.21638
-  21 │ 3          strings     crc        574.209 μs  157.333 μs   0.274
-  22 │ 3          structs     sha256     543.416 μs  2.433 ms     4.478
-  23 │ 3          tuples      sha256     543.417 μs  1.646 ms     3.02891
-  24 │ 3          symbols     sha256     1.380 ms    2.318 ms     1.67946
-  25 │ 3          dataframes  sha256     543.459 μs  750.708 μs   1.38135
-  26 │ 3          numbers     sha256     271.250 μs  372.958 μs   1.37496
-  27 │ 3          vnumbers    sha256     271.250 μs  357.625 μs   1.31843
-  28 │ 3          strings     sha256     1.382 ms    1.078 ms     0.780118
+   1 │ 2          structs     crc        75.833 μs   1.199 ms    15.8133
+   2 │ 2          tuples      crc        75.667 μs   973.292 μs  12.8628
+   3 │ 2          dataframes  crc        81.459 μs   249.625 μs   3.06443
+   4 │ 2          vnumbers    crc        38.084 μs   115.000 μs   3.01964
+   5 │ 2          numbers     crc        41.166 μs   123.834 μs   3.00816
+   6 │ 2          symbols     crc        636.250 μs  716.250 μs   1.12574
+   7 │ 2          strings     crc        644.416 μs  640.500 μs   0.993923
+   8 │ 2          structs     sha256     571.542 μs  3.349 ms     5.85995
+   9 │ 2          tuples      sha256     571.541 μs  2.740 ms     4.79333
+  10 │ 2          symbols     sha256     1.519 ms    2.433 ms     1.60152
+  11 │ 2          strings     sha256     1.531 ms    2.357 ms     1.53977
+  12 │ 2          dataframes  sha256     570.542 μs  751.708 μs   1.31753
+  13 │ 2          numbers     sha256     285.291 μs  375.500 μs   1.3162
+  14 │ 2          vnumbers    sha256     283.875 μs  373.541 μs   1.31586
+  15 │ 3          structs     crc        76.666 μs   1.086 ms    14.1615
+  16 │ 3          tuples      crc        75.541 μs   655.667 μs   8.67962
+  17 │ 3          vnumbers    crc        38.125 μs   116.792 μs   3.0634
+  18 │ 3          dataframes  crc        75.709 μs   231.416 μs   3.05665
+  19 │ 3          numbers     crc        38.292 μs   114.916 μs   3.00104
+  20 │ 3          symbols     crc        639.583 μs  775.959 μs   1.21323
+  21 │ 3          strings     crc        637.709 μs  166.750 μs   0.261483
+  22 │ 3          structs     sha256     571.708 μs  2.406 ms     4.20793
+  23 │ 3          tuples      sha256     571.583 μs  1.993 ms     3.48673
+  24 │ 3          symbols     sha256     1.517 ms    2.434 ms     1.60471
+  25 │ 3          vnumbers    sha256     285.166 μs  376.292 μs   1.31955
+  26 │ 3          dataframes  sha256     570.625 μs  750.625 μs   1.31544
+  27 │ 3          numbers     sha256     285.250 μs  375.167 μs   1.31522
+  28 │ 3          strings     sha256     1.517 ms    1.135 ms     0.748146
 ```
 ## Version 1.3
 
@@ -205,34 +186,4 @@
   46 │ 4          vnumbers    sha256     268.041 μs  356.625 μs   1.33049
   47 │ 4          numbers     sha256     272.917 μs  361.084 μs   1.32305
   48 │ 4          strings     sha256     1.367 ms    1.064 ms     0.777988
-=======
-   1 │ 2          structs     crc        75.833 μs   1.199 ms    15.8133
-   2 │ 2          tuples      crc        75.667 μs   973.292 μs  12.8628
-   3 │ 2          dataframes  crc        81.459 μs   249.625 μs   3.06443
-   4 │ 2          vnumbers    crc        38.084 μs   115.000 μs   3.01964
-   5 │ 2          numbers     crc        41.166 μs   123.834 μs   3.00816
-   6 │ 2          symbols     crc        636.250 μs  716.250 μs   1.12574
-   7 │ 2          strings     crc        644.416 μs  640.500 μs   0.993923
-   8 │ 2          structs     sha256     571.542 μs  3.349 ms     5.85995
-   9 │ 2          tuples      sha256     571.541 μs  2.740 ms     4.79333
-  10 │ 2          symbols     sha256     1.519 ms    2.433 ms     1.60152
-  11 │ 2          strings     sha256     1.531 ms    2.357 ms     1.53977
-  12 │ 2          dataframes  sha256     570.542 μs  751.708 μs   1.31753
-  13 │ 2          numbers     sha256     285.291 μs  375.500 μs   1.3162
-  14 │ 2          vnumbers    sha256     283.875 μs  373.541 μs   1.31586
-  15 │ 3          structs     crc        76.666 μs   1.086 ms    14.1615
-  16 │ 3          tuples      crc        75.541 μs   655.667 μs   8.67962
-  17 │ 3          vnumbers    crc        38.125 μs   116.792 μs   3.0634
-  18 │ 3          dataframes  crc        75.709 μs   231.416 μs   3.05665
-  19 │ 3          numbers     crc        38.292 μs   114.916 μs   3.00104
-  20 │ 3          symbols     crc        639.583 μs  775.959 μs   1.21323
-  21 │ 3          strings     crc        637.709 μs  166.750 μs   0.261483
-  22 │ 3          structs     sha256     571.708 μs  2.406 ms     4.20793
-  23 │ 3          tuples      sha256     571.583 μs  1.993 ms     3.48673
-  24 │ 3          symbols     sha256     1.517 ms    2.434 ms     1.60471
-  25 │ 3          vnumbers    sha256     285.166 μs  376.292 μs   1.31955
-  26 │ 3          dataframes  sha256     570.625 μs  750.625 μs   1.31544
-  27 │ 3          numbers     sha256     285.250 μs  375.167 μs   1.31522
-  28 │ 3          strings     sha256     1.517 ms    1.135 ms     0.748146
->>>>>>> f978321d
 ```