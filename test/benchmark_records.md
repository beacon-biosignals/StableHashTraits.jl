# Benchmark Records

A record of benchmarks from various versions of `stable_hash`

# Version 1.0

```
12×5 DataFrame
 Row │ benchmark   hash       base        trait       ratio
     │ SubStrin…   SubStrin…  String      String      Float64
─────┼───────────────────────────────────────────────────────────
<<<<<<< HEAD
    1 │ structs     crc        78.667 μs   125.481 ms  1595.09
    2 │ tuples      crc        79.250 μs   31.102 ms    392.453
    3 │ dataframes  crc        79.417 μs   6.382 ms      80.3635
    4 │ numbers     crc        39.875 μs   3.102 ms      77.7842
    5 │ symbols     crc        597.166 μs  21.122 ms     35.3705
    6 │ strings     crc        597.625 μs  13.749 ms     23.0063
    7 │ structs     sha256     545.916 μs  190.883 ms   349.656
    8 │ tuples      sha256     545.917 μs  47.118 ms     86.3101
    9 │ dataframes  sha256     547.500 μs  11.283 ms     20.6081
   10 │ numbers     sha256     271.708 μs  5.433 ms      19.9951
   11 │ symbols     sha256     4.086 ms    32.191 ms      7.87788
   12 │ strings     sha256     4.085 ms    21.856 ms      5.34987
=======
   1 │ structs     crc        78.667 μs   125.481 ms  1595.09
   2 │ tuples      crc        79.250 μs   31.102 ms    392.453
   3 │ dataframes  crc        79.417 μs   6.382 ms      80.3635
   4 │ numbers     crc        39.875 μs   3.102 ms      77.7842
   5 │ symbols     crc        597.166 μs  21.122 ms     35.3705
   6 │ strings     crc        597.625 μs  13.749 ms     23.0063
   7 │ structs     sha256     545.916 μs  190.883 ms   349.656
   8 │ tuples      sha256     545.917 μs  47.118 ms     86.3101
   9 │ dataframes  sha256     547.500 μs  11.283 ms     20.6081
  10 │ numbers     sha256     271.708 μs  5.433 ms      19.9951
  11 │ symbols     sha256     4.086 ms    32.191 ms      7.87788
  12 │ strings     sha256     4.085 ms    21.856 ms      5.34987
>>>>>>> fbc0c1a6
```

# With Buffering

In `dfl/hash-buffer` hash computations are delayed and data is stored in an intermediate
buffer and only hashed when enough data has been written to the buffer. This addresses
many of the issues when hashing low-level objects like numbers and strings. Anything
where the type of the objects is represented as a string for each value in an array
remains quite slow.

``` 
 12×5 DataFrame
 Row │ benchmark   hash       base        trait       ratio     
     │ SubStrin…   SubStrin…  String      String      Float64   
─────┼──────────────────────────────────────────────────────────
   1 │ structs     crc        70.250 μs   49.386 ms   703.011
   2 │ symbols     crc        12.166 μs   5.328 ms    437.928
   3 │ strings     crc        12.166 μs   4.777 ms    392.686
   4 │ tuples      crc        71.417 μs   10.082 ms   141.177
   5 │ dataframes  crc        70.208 μs   290.167 μs    4.13296
   6 │ numbers     crc        35.167 μs   126.375 μs    3.59357
   7 │ structs     sha256     532.833 μs  60.885 ms   114.266
   8 │ tuples      sha256     533.000 μs  12.937 ms    24.2711
   9 │ symbols     sha256     833.208 μs  7.607 ms      9.13022
  10 │ strings     sha256     833.417 μs  6.600 ms      7.9192
  11 │ dataframes  sha256     532.833 μs  775.917 μs    1.45621
  12 │ numbers     sha256     270.916 μs  374.417 μs    1.38204
<<<<<<< HEAD
```

# Version 1.1:

With the addition of `dfl/compiled-type-labels` we compute more quantities at compile time:

There are a number of hash quantities that are, strictly speaking,
a function of the type of objects, not their content. These hashes can be optimized
using `@generated` functions to guarantee that their hashes are computed at compile time.

```
12×5 DataFrame
 Row │ benchmark   hash       base        trait       ratio     
     │ SubStrin…   SubStrin…  String      String      Float64   
─────┼──────────────────────────────────────────────────────────
   1 │ structs     crc        71.542 μs   1.116 ms    15.6027
   2 │ tuples      crc        71.459 μs   918.917 μs  12.8594
   3 │ dataframes  crc        71.458 μs   257.166 μs   3.59884
   4 │ numbers     crc        35.916 μs   126.666 μs   3.52673
   5 │ symbols     crc        635.875 μs  629.000 μs   0.989188
   6 │ strings     crc        655.500 μs  561.292 μs   0.856281
   7 │ structs     sha256     543.166 μs  3.045 ms     5.60525
   8 │ tuples      sha256     543.125 μs  2.594 ms     4.77668
   9 │ symbols     sha256     1.494 ms    2.264 ms     1.51544
  10 │ strings     sha256     1.484 ms    2.196 ms     1.47992
  11 │ dataframes  sha256     543.125 μs  749.125 μs   1.37929
  12 │ numbers     sha256     270.958 μs  371.833 μs   1.37229
=======
>>>>>>> fbc0c1a6
```<|MERGE_RESOLUTION|>--- conflicted
+++ resolved
@@ -9,7 +9,6 @@
  Row │ benchmark   hash       base        trait       ratio
      │ SubStrin…   SubStrin…  String      String      Float64
 ─────┼───────────────────────────────────────────────────────────
-<<<<<<< HEAD
     1 │ structs     crc        78.667 μs   125.481 ms  1595.09
     2 │ tuples      crc        79.250 μs   31.102 ms    392.453
     3 │ dataframes  crc        79.417 μs   6.382 ms      80.3635
@@ -22,20 +21,6 @@
    10 │ numbers     sha256     271.708 μs  5.433 ms      19.9951
    11 │ symbols     sha256     4.086 ms    32.191 ms      7.87788
    12 │ strings     sha256     4.085 ms    21.856 ms      5.34987
-=======
-   1 │ structs     crc        78.667 μs   125.481 ms  1595.09
-   2 │ tuples      crc        79.250 μs   31.102 ms    392.453
-   3 │ dataframes  crc        79.417 μs   6.382 ms      80.3635
-   4 │ numbers     crc        39.875 μs   3.102 ms      77.7842
-   5 │ symbols     crc        597.166 μs  21.122 ms     35.3705
-   6 │ strings     crc        597.625 μs  13.749 ms     23.0063
-   7 │ structs     sha256     545.916 μs  190.883 ms   349.656
-   8 │ tuples      sha256     545.917 μs  47.118 ms     86.3101
-   9 │ dataframes  sha256     547.500 μs  11.283 ms     20.6081
-  10 │ numbers     sha256     271.708 μs  5.433 ms      19.9951
-  11 │ symbols     sha256     4.086 ms    32.191 ms      7.87788
-  12 │ strings     sha256     4.085 ms    21.856 ms      5.34987
->>>>>>> fbc0c1a6
 ```
 
 # With Buffering
@@ -63,7 +48,6 @@
   10 │ strings     sha256     833.417 μs  6.600 ms      7.9192
   11 │ dataframes  sha256     532.833 μs  775.917 μs    1.45621
   12 │ numbers     sha256     270.916 μs  374.417 μs    1.38204
-<<<<<<< HEAD
 ```
 
 # Version 1.1:
@@ -91,6 +75,31 @@
   10 │ strings     sha256     1.484 ms    2.196 ms     1.47992
   11 │ dataframes  sha256     543.125 μs  749.125 μs   1.37929
   12 │ numbers     sha256     270.958 μs  371.833 μs   1.37229
-=======
->>>>>>> fbc0c1a6
+```
+
+# With Buffering
+
+In `dfl/hash-buffer` hash computations are delayed and data is stored in an intermediate
+buffer and only hashed when enough data has been written to the buffer. This addresses
+many of the issues when hashing low-level objects like numbers and strings. Anything
+where the type of the objects is represented as a string for each value in an array
+remains quite slow.
+
+``` 
+ 12×5 DataFrame
+ Row │ benchmark   hash       base        trait       ratio     
+     │ SubStrin…   SubStrin…  String      String      Float64   
+─────┼──────────────────────────────────────────────────────────
+   1 │ structs     crc        70.250 μs   49.386 ms   703.011
+   2 │ symbols     crc        12.166 μs   5.328 ms    437.928
+   3 │ strings     crc        12.166 μs   4.777 ms    392.686
+   4 │ tuples      crc        71.417 μs   10.082 ms   141.177
+   5 │ dataframes  crc        70.208 μs   290.167 μs    4.13296
+   6 │ numbers     crc        35.167 μs   126.375 μs    3.59357
+   7 │ structs     sha256     532.833 μs  60.885 ms   114.266
+   8 │ tuples      sha256     533.000 μs  12.937 ms    24.2711
+   9 │ symbols     sha256     833.208 μs  7.607 ms      9.13022
+  10 │ strings     sha256     833.417 μs  6.600 ms      7.9192
+  11 │ dataframes  sha256     532.833 μs  775.917 μs    1.45621
+  12 │ numbers     sha256     270.916 μs  374.417 μs    1.38204
 ```