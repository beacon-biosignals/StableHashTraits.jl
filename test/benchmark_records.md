--- conflicted
+++ resolved
@@ -59,23 +59,24 @@
 using `@generated` functions to guarantee that their hashes are computed at compile time.
 
 ```
+
 12×5 DataFrame
-<<<<<<< HEAD
- Row │ benchmark   hash       base        trait       ratio    
-     │ SubStrin…   SubStrin…  String      String      Float64  
-─────┼─────────────────────────────────────────────────────────
-   1 │ structs     crc        70.209 μs   1.095 ms    15.5993
-   2 │ tuples      crc        71.792 μs   887.083 μs  12.3563
-   3 │ dataframes  crc        71.542 μs   221.666 μs   3.0984
-   4 │ numbers     crc        35.166 μs   107.834 μs   3.06643
-   5 │ symbols     crc        551.750 μs  673.708 μs   1.22104
-   6 │ strings     crc        551.209 μs  595.833 μs   1.08096
-   7 │ structs     sha256     549.291 μs  3.066 ms     5.5825
-   8 │ tuples      sha256     543.459 μs  2.602 ms     4.78777
-   9 │ symbols     sha256     1.375 ms    2.275 ms     1.65423
-  10 │ strings     sha256     1.388 ms    2.239 ms     1.61243
-  11 │ dataframes  sha256     533.500 μs  716.209 μs   1.34247
-  12 │ numbers     sha256     271.125 μs  355.625 μs   1.31166
+ Row │ benchmark   hash       base        trait       ratio     
+     │ SubStrin…   SubStrin…  String      String      Float64   
+─────┼──────────────────────────────────────────────────────────
+   1 │ structs     crc        71.542 μs   1.116 ms    15.6027
+   2 │ tuples      crc        71.459 μs   918.917 μs  12.8594
+   3 │ dataframes  crc        71.458 μs   257.166 μs   3.59884
+   4 │ numbers     crc        35.916 μs   126.666 μs   3.52673
+   5 │ symbols     crc        635.875 μs  629.000 μs   0.989188
+   6 │ strings     crc        655.500 μs  561.292 μs   0.856281
+   7 │ structs     sha256     543.166 μs  3.045 ms     5.60525
+   8 │ tuples      sha256     543.125 μs  2.594 ms     4.77668
+   9 │ symbols     sha256     1.494 ms    2.264 ms     1.51544
+  10 │ strings     sha256     1.484 ms    2.196 ms     1.47992
+  11 │ dataframes  sha256     543.125 μs  749.125 μs   1.37929
+  12 │ numbers     sha256     270.958 μs  371.833 μs   1.37229
+```
 
 # Version 1.2
 
@@ -117,21 +118,4 @@
   26 │ 3          numbers     sha256     271.250 μs  372.958 μs   1.37496
   27 │ 3          vnumbers    sha256     271.250 μs  357.625 μs   1.31843
   28 │ 3          strings     sha256     1.382 ms    1.078 ms     0.780118
-=======
- Row │ benchmark   hash       base        trait       ratio     
-     │ SubStrin…   SubStrin…  String      String      Float64   
-─────┼──────────────────────────────────────────────────────────
-   1 │ structs     crc        71.542 μs   1.116 ms    15.6027
-   2 │ tuples      crc        71.459 μs   918.917 μs  12.8594
-   3 │ dataframes  crc        71.458 μs   257.166 μs   3.59884
-   4 │ numbers     crc        35.916 μs   126.666 μs   3.52673
-   5 │ symbols     crc        635.875 μs  629.000 μs   0.989188
-   6 │ strings     crc        655.500 μs  561.292 μs   0.856281
-   7 │ structs     sha256     543.166 μs  3.045 ms     5.60525
-   8 │ tuples      sha256     543.125 μs  2.594 ms     4.77668
-   9 │ symbols     sha256     1.494 ms    2.264 ms     1.51544
-  10 │ strings     sha256     1.484 ms    2.196 ms     1.47992
-  11 │ dataframes  sha256     543.125 μs  749.125 μs   1.37929
-  12 │ numbers     sha256     270.958 μs  371.833 μs   1.37229
->>>>>>> ee7a99a3
 ```