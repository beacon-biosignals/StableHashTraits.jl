--- conflicted
+++ resolved
@@ -299,11 +299,7 @@
     return MarkerHash(stable_hash_helper(obj, hash_state.hash, context, root, c))
 end
 
-<<<<<<< HEAD
 function stable_hash_helper(obj, hash_state::BufferedHash, context, root, ::WriteHash)
-=======
-function stable_hash_helper(obj, hash_state::BufferedHash, context, ::WriteHash)
->>>>>>> 4d89e8ef
     @show obj
     write(hash_state.io, obj, context)
     flush_bytes!(hash_state)
