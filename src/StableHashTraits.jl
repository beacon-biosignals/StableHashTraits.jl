module StableHashTraits

export stable_hash, WriteHash, IterateHash, StructHash, FnHash, ConstantHash,
       HashAndContext, HashVersion, qualified_name, qualified_type, TablesEq, ViewsEq,
       stable_typename_id, stable_type_id
using TupleTools, Tables, Compat
using SHA: SHA, sha256

"""
    HashVersion{V}()

The default `hash_context` used by `stable_hash`. There are currently two versions
(1 and 2). Version 2 is far more optimized than 1 and should generally be used in newly 
written code. Version 1 is the default version, so as to changing the hash computed
by existing code.

By explicitly passing this hash version in `stable_hash` you ensure that hash values for 
these fallback methods will not change even if new fallbacks are defined. 
"""
struct HashVersion{V}
    function HashVersion{V}() where {V}
        V == 1 && Base.depwarn("HashVersion{1} is deprecated, favor `HashVersion{2}` in " *
                               "all cases where backwards compatible hash values are not " *
                               "required.", :HashVersion)
        return new{V}()
    end
end

"""
    stable_hash(x, context=HashVersion{1}(); alg=sha256)

Create a stable hash of the given objects. As long as the context remains the same, this is
intended to remain unchanged across julia versions. How each object is hashed is determined
by [`hash_method`](@ref), which aims to have sensible fallbacks.

To ensure the greatest stability, you should explicitly pass the context object. It is also
best to pass an explicit version, since `HashVersion{2}` is generally faster than
`HashVersion{1}`. If the fallback methods change in a future release, the hash you get
by passing an explicit `HashVersion{N}` should *not* change. (Note that the number in
`HashVersion` does not necessarily match the package version of `StableHashTraits`).

To change the hash algorithm used, pass a different function to `alg`. It accepts any `sha`
related function from `SHA` or any function of the form `hash(x::AbstractArray{UInt8},
[old_hash])`. 

The `context` value gets passed as the second argument to [`hash_method`](@ref), and as the
third argument to [`StableHashTraits.write`](@ref)

"""
function stable_hash(x, context=HashVersion{1}(); alg=sha256)
    return compute_hash!(stable_hash_helper(x, setup_hash_state(alg, context), context,
                                            hash_method(x, context)))
end

# extract contents of README so we can insert it into the some of the docstrings
const HASH_TRAITS_DOCS, HASH_CONTEXT_DOCS = let
    readme = read(joinpath(pkgdir(StableHashTraits), "README.md"), String)
    traits = match(r"START_HASH_TRAITS -->(.*)<!-- END_HASH_TRAITS"s, readme).captures[1]
    contexts = match(r"START_CONTEXTS -->(.*)<!-- END_CONTEXTS"s, readme).captures[1]
    # TODO: if we ever generate `Documenter.jl` docs we need to revise the
    # links to symbols here

    traits, contexts
end

"""
    hash_method(x, [context])

Retrieve the trait object that indicates how a type should be hashed using `stable_hash`.
You should return one of the following values.

$HASH_TRAITS_DOCS

$HASH_CONTEXT_DOCS
"""
function hash_method end

# recurse up to the parent until a method is defined or we hit the root (with parent `nothing`)
hash_method(x, context) = hash_method(x, parent_context(context))
# if we hit the root context, we call the one-argument form, which could be extended by a
# user
hash_method(x, ::Nothing) = hash_method(x)
# we signal that a method specific to a type is not available using `NotImplemented`; we
# need this to avoid method ambiguities, see `hash_method(x::T, ::HashContext{1}) where T`
# below for details
struct NotImplemented end
hash_method(_) = NotImplemented()
is_implemented(::NotImplemented) = false
is_implemented(_) = true

function stable_hash_helper(x, hash_state, context, method::NotImplemented)
    throw(ArgumentError("There is no appropriate `hash_method` defined for objects" *
                        " of type `$(typeof(x))` in context of type `$(typeof(context))`."))
    return nothing
end

function stable_hash_helper(x, hash_state, context, method)
    throw(ArgumentError("Unreconized hash method of type `$(typeof(method))` when " *
                        "hashing object $x. The implementation of `hash_method` for this " *
                        "object is invalid."))
    return nothing
end

#####
##### ================ Hash Algorithms ================
#####
"""
    update_hash!(state, bytes)

Returns the updated hash state given a set of bytes (either a tuple or array of UInt8
values).
"""
function update_hash! end

"""
    setup_hash_state(alg, context)

Given a function that specifies the hash algorithm to use and the current hash context,
setup the necessary state to track updates to hashing as we traverse an object's structure
and return it.
"""
function setup_hash_state end

"""
    compute_hash!(state)

Return the final hash value to return for `state`
"""
function compute_hash! end

"""
    start_hash!(state)

Return an updated state that delimits hashing of a nested structure; calls made to
`update_hash!` after start_hash! will be handled as nested elements up until `stop_hash!` is
called.
"""
function start_hash! end

"""
    stop_hash!(state)

Return an updated state that delimints the end of a nested structure.
"""
function stop_hash! end

#####
##### SHA Hashing: support use of `sha256` and related hash functions
#####

for fn in filter(startswith("sha") ∘ string, names(SHA))
    CTX = Symbol(uppercase(string(fn)), :_CTX)
    if CTX in names(SHA)
        @eval function setup_hash_state(::typeof(SHA.$(fn)), context)
            root_version(context) < 2 && return SHA.$(CTX)()
            return MarkerHash(BufferedHash(SHA.$(CTX)()))
        end
    end
end

# NOTE: while MarkerHash is a faster implementation of `start/stop_hash!`
# we still need a recursive hash implementation to implement `HashVersion{1}()`
start_hash!(ctx::SHA.SHA_CTX) = typeof(ctx)()
update_hash!(sha::SHA.SHA_CTX, bytes) = (SHA.update!(sha, bytes); sha)
function stop_hash!(hash_state::SHA.SHA_CTX, nested_hash_state)
    return update_hash!(hash_state, SHA.digest!(nested_hash_state))
end
compute_hash!(sha::SHA.SHA_CTX) = SHA.digest!(sha)

#####
##### RecursiveHash: handles a function of the form hash(bytes, [old_hash]) 
#####

function setup_hash_state(fn::Function, context)
    root_version(context) < 2 && return RecursiveHash(fn)
    return MarkerHash(BufferedHash(RecursiveHash(fn)))
end

struct RecursiveHash{F,T}
    fn::F
    val::T
    init::T
end
function RecursiveHash(fn)
    hash = fn(UInt8[])
    return RecursiveHash(fn, hash, hash)
end
start_hash!(x::RecursiveHash) = RecursiveHash(x.fn, x.init, x.init)
update_hash!(x::RecursiveHash, bytes) = RecursiveHash(x.fn, x.fn(bytes, x.val), x.init)
function stop_hash!(fn::RecursiveHash, nested::RecursiveHash)
    return update_hash!(fn, reinterpret(UInt8, [nested.val]))
end
compute_hash!(x::RecursiveHash) = x.val

#####
##### BufferedHash: wrapper that buffers bytes before passing them to the hash algorithm 
#####

# NOTE: buffered hash never needs to implement `start/stop_hash!` since that
# is handled by `MarkerHash`

mutable struct BufferedHash{T}
    hash::T
    bytes::Vector{UInt8}
    limit::Int
    io::IOBuffer
end
const HASH_BUFFER_SIZE = 2^14
function BufferedHash(hash, size=HASH_BUFFER_SIZE)
    bytes = Vector{UInt8}(undef, size)
    io = IOBuffer(bytes; write=true, read=false)
    return BufferedHash(hash, bytes, size, io)
end
write_(io::IO, x) = Base.write(io, x)
function write_(io::IO, bytes::Tuple)
    @inbounds for b in bytes
        Base.write(io, b)
    end
end

function flush_bytes!(x::BufferedHash)
    # try to avoid overflowing the allocated buffer
    if position(x.io) ≥ x.limit - (x.limit >> 2)
        x.hash = update_hash!(x.hash, @view x.bytes[1:position(x.io)])
        seek(x.io, 0)
    end
end

function update_hash!(x::BufferedHash, bytes)
    write_(x.io, bytes)
    flush_bytes!(x)
    return x
end

function compute_hash!(x::BufferedHash)
    hash = if position(x.io) > 0
        update_hash!(x.hash, @view x.bytes[1:position(x.io)])
    else
        x.hash
    end
    return compute_hash!(hash)
end

#####
##### MarkerHash: wrapper that uses delimiters to handle `start/stop_hash!` 
#####

struct MarkerHash{T}
    hash::T
end
function start_hash!(x::MarkerHash)
    return MarkerHash(update_hash!(x.hash, (0x01,)))
end
update_hash!(x::MarkerHash, bytes) = MarkerHash(update_hash!(x.hash, bytes))
function stop_hash!(::MarkerHash, nested::MarkerHash)
    return MarkerHash(update_hash!(nested.hash, (0x02,)))
end
compute_hash!(x::MarkerHash) = compute_hash!(x.hash)

#####
##### ================ Hash Traits ================
#####

#####
##### WriteHash 
#####

struct WriteHash end

"""
    StableHashTraits.write(io, x, [context])

Writes contents of `x` to an `io` buffer to be hashed during a call to `stable_hash`.
Fall back methods are defined as follows:

    write(io, x, context) = write(io, x)
    write(io, x) = Base.write(io, x)

Users of `StableHashTraits` can overwrite either the 2 or 3 argument version for 
their types to customize the behavior of `stable_hash`. 

See also: [`StableHashTraits.hash_method`](@ref).
"""
write(io, x, context) = write(io, x)
write(io, x) = Base.write(io, x)

function stable_hash_helper(x, hash_state, context, ::WriteHash)
    io = IOBuffer()
    write(io, x, context)
    return update_hash!(hash_state, take!(io))
end

# with a buffered hash, we don't need to create a new IOBuffer
# just use the one we've already allocated
function stable_hash_helper(obj, hash_state::MarkerHash{<:BufferedHash}, context,
                            c::WriteHash)
    return MarkerHash(stable_hash_helper(obj, hash_state.hash, context, c))
end

function stable_hash_helper(obj, hash_state::BufferedHash, context, ::WriteHash)
    # @show obj
    write(hash_state.io, obj, context)
    flush_bytes!(hash_state)
    return hash_state
end

#####
##### IterateHash 
#####

struct ElideType{P}
    parent::P
end
parent_context(x::ElideType) = x.parent
ignore_elision(x) = x
ignore_elision(x::ElideType) = parent_context(x)

eltype_(xs) = eltype_(xs, Base.IteratorEltype(xs))
eltype_(_, _) = Any
eltype_(x, ::Base.HasEltype) = eltype(x)

struct IterateHash end
<<<<<<< HEAD
function stable_hash_helper(x, hash_state, context, ::IterateHash)
    T = eltype_(x)
    return hash_foreach(identity, hash_state, context, x, T)
end

elided_hash_method(f_x, context) = hash_method(f_x, context)
function elided_hash_method(f_x, context::ElideType)
    method = hash_method(f_x, parent_context(context))
    return elide_type(method)
end

function hash_foreach(fn, hash_state, context, xs, fn_type=Any)
    root_version(context) > 2 && return hash_foreach_new(fn, hash_state, context, xs, fn_type)
    return hash_foreach_old(fn, hash_state, context, xs)
end

function hash_foreach_old(fn, hash_state, context, xs)
    for x in xs
        f_x = fn(x)
        method = hash_method(f_x, context)
=======
function stable_hash_helper(xs, hash_state, context, ::IterateHash)
    return hash_foreach(hash_state, context, xs) do x
        x, hash_method(x, context)
    end
end

function hash_foreach(fn, hash_state, context, xs)
    root_version(context) > 1 && return hash_foreach_new(fn, hash_state, context, xs)
    return hash_foreach_old(fn, hash_state, context, xs)
end

function hash_foreach_old(fn, hash_state, context, xs)
    for x in xs
        f_x, method = fn(x)
>>>>>>> 531b0dec
        inner_state = start_hash!(hash_state)
        inner_state = stable_hash_helper(f_x, inner_state, context, method)
        hash_state = stop_hash!(hash_state, inner_state)
    end
    return hash_state
end

<<<<<<< HEAD
function hash_foreach_new(fn, hash_state, context, xs, fn_type=Any)
    inner_state = start_hash!(hash_state)
    for x in xs
        f_x = fn(x)
        f_type = fn_type isa Function ? fn_type(x) : fn_type
        method = if f_type == typeof(f_x)
            elided_hash_method(f_x, context)
        else
            hash_method(f_x, context)
        end
        inner_context = ignore_elision(context)
        inner_state = stable_hash_helper(f_x, inner_state, inner_context, method)
=======
function hash_foreach_new(fn, hash_state, context, xs)
    inner_state = start_hash!(hash_state)
    for x in xs
        f_x, method = fn(x)
        inner_state = stable_hash_helper(f_x, inner_state, context, method)
>>>>>>> 531b0dec
    end
    hash_state = stop_hash!(hash_state, inner_state)
    return hash_state
end

#####
##### StructHash 
#####

struct StructHash{P,S}
    fnpair::P
end
fieldnames_(::T) where {T} = fieldnames(T)
const FieldStructHash = StructHash{<:Pair{<:typeof(fieldnames_),<:Any}}
function StructHash(sort::Symbol)
    return StructHash(fieldnames_ => getfield, sort)
end
function StructHash(fnpair::Pair=fieldnames_ => getfield, by::Symbol=:ByOrder)
    by ∈ (:ByName, :ByOrder) || error("Expected a valid sort order (:ByName or :ByOrder).")
    return StructHash{typeof(fnpair),by}(fnpair)
end
orderfields(::StructHash{<:Any,:ByOrder}, props) = props
orderfields(::StructHash{<:Any,:ByName}, props) = sort_(props)
sort_(x::Tuple) = TupleTools.sort(x; by=string)
sort_(x::AbstractSet) = sort!(collect(x); by=string)
sort_(x) = sort(x; by=string)
@generated function sorted_field_names(T)
    return sort_(fieldnames(T))
end

function stable_hash_helper(x::T, hash_state, context, use::StructHash{<:Any, S}) where {T, S}
    fieldsfn, getfieldfn = use.fnpair
    if root_version(context) > 1 && use isa FieldStructHash
        # NOTE: sort fields at compile time if possible (~x1.33 speed up)
        fields = S == :ByName ? sorted_field_names(x) : fieldnames(T)
        # NOTE: hashes the field names at compile time if possible (~x10 speed up)
        hash_state = stable_hash_helper(stable_typefields_id(x), hash_state, context,
                                        WriteHash())
<<<<<<< HEAD
        hash_state = hash_foreach(hash_state, context, fields, k -> fieldtype(T, k)) do k
            return getfieldfn(x, k)
=======
        # NOTE: sort fields at compile time if possible (~x1.33 speed up)
        fields = S == :ByName ? sorted_field_names(x) : fieldnames_(x)
        hash_state = hash_foreach(hash_state, context, fields) do k
            val = getfieldfn(x, k)
            return val, hash_method(val, context)
>>>>>>> 531b0dec
        end
    else
        return hash_foreach(hash_state, context, orderfields(use, fieldsfn(x))) do k
            pair = k => getfieldfn(x, k)
            return pair, hash_method(pair, context)
    end
    end
end

#####
##### Stable values for types
#####

qname_(T, name) = validate_name(cleanup_name(string(parentmodule(T), '.', name(T))))
qualified_name_(fn::Function) = qname_(fn, nameof)
qualified_type_(fn::Function) = qname_(fn, string)
qualified_name_(x::T) where {T} = qname_(T <: DataType ? x : T, nameof)
qualified_type_(x::T) where {T} = qname_(T <: DataType ? x : T, string)
function qualified_name(x)
    Base.depwarn("`qualified_name` is deprecated, favor `stable_typename_id` in all cases " *
                 "where backwards compatible hash values are not required.",
                 :qualified_name)
    return qualified_name_(x)
end
function qualified_type(x)
    Base.depwarn("`qualified_type` is deprecated, favor `stable_type_id` in all cases " *
                 "where backwards compatible hash values are not required.",
                 :qualified_type)
    return qualified_type_(x)
end

function hash_type_str(str, T)
    bytes = sha256(codeunits(str))
    return first(reinterpret(UInt64, bytes))
end

function sha_hash_field!(sha, f)
    if f isa Symbol
        SHA.update!(sha, codeunits(String(f)))
    else # isa Number
        SHA.update!(sha, reinterpret(UInt8, [f]))
    end
end

function hash_field_str(T)
    sha = SHA.SHA2_256_CTX()
    for f in sort_(fieldnames(T))
        sha_hash_field!(sha, f)
    end
    bytes = SHA.digest!(sha)

    return first(reinterpret(UInt64, bytes))
end

function hash_fieldtype_str(T)
    sha = SHA.SHA2_256_CTX()
    for E in fieldtypes(T)
        SHA.update!(sha, codeunits(qualified_type_(E)))
    end
    for f in sort_(fieldnames_(T))
        sha_hash_field!(sha, f)
    end
        
    bytes = SHA.digest!(sha)
    return first(reinterpret(UInt32, bytes))
end

# NOTE: using stable_{typename|type}_id increases speed by ~x10-20 vs. `qualified_name`

"""
    stable_typename_id(x)

Returns a 128bit hash that is the same for a given type so long as the name and the module
of the type doesn't change. E.g. `stable_typename_id(Vector) == stable_typename_id(Matrix)`

NOTE: if the module of a type is `Core` it is renamed to `Base` before hashing because the
location of some types changes between `Core` to `Base` across julia versions
"""
stable_typename_id(x) = stable_id_helper(x, Val(:name))
stable_id_helper(::Type{T}, ::Val{:name}) where {T} = hash_type_str(qualified_name_(T), T)
stable_id_helper(::Type{T}, ::Val{:type}) where {T} = hash_type_str(qualified_type_(T), T)
@generated function stable_id_helper(x, name)
    T = x <: Function ? x.instance : x
    str = name <: Val{:name} ? qualified_name_(T) : qualified_type_(T)
    number = hash_type_str(str, T)
    :(return $number)
end

"""
    stable_type_id(x)`

Returns a 128bit hash that is the same for a given type so long as the module, and string
representation of a type is the same (invariant to comma spacing).

NOTE: if the module of a type is `Core` it is renamed to `Base` before hashing because the
location of some types changes between `Core` to `Base` across julia versions

"""
stable_type_id(x) = stable_id_helper(x, Val(:type))

"""
    stable_typefields_id(x)

Returns a 128bit hash that is the same for a given type so long as the set of field names
remains unchanged.
"""
stable_typefields_id(::Type{T}) where {T} = hash_field_str(T)
@generated function stable_typefields_id(x)
    number = hash_field_str(x)
    :(return $number)
end

stable_type_fieldtype_id(::Type{T}) where {T} = hash_fieldtype_str(T)
@generated function stable_type_fieldtype_id(T)
    number = hash_fieldtype_str(T)
    :(return $number)
end

function cleanup_name(str)
    # We treat all uses of the `Core` namespace as `Base` across julia versions. What is in
    # `Core` changes, e.g. Base.Pair in 1.6, becomes Core.Pair in 1.9; also see
    # https://discourse.julialang.org/t/difference-between-base-and-core/37426
    str = replace(str, r"^Core\." => "Base.")
    str = replace(str, ", " => ",") # spacing in type names vary across minor julia versions
    return str
end
function validate_name(str)
    if occursin(r"\.#[^.]*$", str)
        throw(ArgumentError("Anonymous types (those containing `#`) cannot be hashed to a reliable value"))
    end
    return str
end

#####
##### FnHash 
#####

struct FnHash{F,H}
    fn::F
    result_method::H # if non-nothing, apply to result of `fn`
end
FnHash(fn) = FnHash{typeof(fn),Nothing}(fn, nothing)
# FnHash defaults to `WriteHash` when writing out type ids, since it is unnecessary and
# redundant to write out the type id of a type id (which would happen in HashVersion{3}())
FnHash(fn::typeof(stable_type_id)) = FnHash{typeof(stable_type_id),WriteHash}(fn, WriteHash())
FnHash(fn::typeof(stable_typename_id)) = FnHash{typeof(stable_typename_id),WriteHash}(fn, WriteHash())

get_value_(x, method::FnHash) = method.fn(x)

struct ConstantHash{T,H}
    constant::T
    result_method::H # if non-nothing, apply to value `constant`
end
ConstantHash(val) = ConstantHash{typeof(val),Nothing}(val, nothing)
get_value_(x, method::ConstantHash) = method.constant

function stable_hash_helper(x, hash_state, context, method::Union{FnHash,ConstantHash})
    context = ignore_elision(context)

    y = get_value_(x, method)
    new_method = @something(method.result_method, hash_method(y, context))
    if typeof(x) == typeof(y) && method == new_method
        methodstr = nameof(typeof(method))
        msg = """`$methodstr` is incorrectly called inside 
              `hash_method(::$(typeof(x)), ::$(typeof(context))). Applying
              it would lead to infinite recursion. This can usually be
              fixed by passing a second argument to `$methodstr`."""
        throw(ArgumentError(replace(msg, r"\s+" => " ")))
    end

    return stable_hash_helper(y, hash_state, context, new_method)
end

#####
##### Type Elision 
#####

# Type elision strips a hash method of type-based identifiers of an object

elide_type(trait) = strip_singleton(elide_type_(trait))
strip_singleton(x) = x
strip_singleton(x::Tuple{<:Any}) = x[1]
elide_type_(trait) = trait
elide_type_(trait::Tuple{}) = ()
function elide_type_(trait::Tuple)
    head, rest... = trait
    return elide_head_type(head, rest)
end

elide_head_type(x::FnHash{<:typeof(stable_type_id)}, rest) = rest
elide_head_type(x::FnHash{<:typeof(stable_typename_id)}, rest) = rest
elide_head_type(x, rest) = (x, elide_type_(rest)...)

#####
##### Tuples 
#####

# detecting when we can elide struct and element types
has_type_id(methods) = any(x -> x isa FnHash{<:typeof(stable_type_id)}, methods)
has_iterate_type(methods) = any(x -> x isa IterateHash, methods)
has_struct_type(methods) = any(x -> x isa FieldStructHash, methods)

function stable_hash_helper(x, hash_state, context, methods::Tuple)
<<<<<<< HEAD
    root_version(context) > 2 && return tuple_hash_new(x, hash_state, context, methods)
    return tuple_hash_old(x, hash_state, context, methods)
end

function tuple_hash_old(x, hash_state, context, methods)
    for method in methods
        inner_state = start_hash!(hash_state)
        inner_state = stable_hash_helper(x, inner_state, context, method)
        hash_state = stop_hash!(hash_state, inner_state)
=======
    return hash_foreach(hash_state, context, methods) do method
        x, method
>>>>>>> 531b0dec
    end
end

function tuple_hash_new(x, hash_state, context, methods)
    context = if has_type_id(methods) && has_iterate_type(methods)
        ElideType(context)
    elseif has_type_id(methods) && has_struct_type(methods)
        ElideType(context)
    else
        context
    end

    inner_state = start_hash!(hash_state)
    for method in methods
        innert_state = stable_hash_helper(x, inner_state, context, method)
    end
    hash_state = stop_hash!(hash_state, inner_state)

    return hash_state
end

# In HashVersion{3} we can drop some uses of `FnHash(stable_type_id)`, if the container of
# that object uses `FnHash(stable_type_id)`.

# struct type elision

# function hash_field(x, fields, hash_state, context)
#     for field in fields
#         val = getfield(x, field)
#         T = fieldtype(x, field)
#         method = hash_method(x, context)
#         method = isdispatchtuple(Tuple{T}) ? elide_type(method) : method

#     inner_state = start_hash!(inner_state)
#     inner_state = stable_hash_helper(val, inner_state, context, method)
#     hash_state = stop_hash!(hash_state, inner_state)
#     return hash_field(x, fields, hash_state, context)
# end

# iterator type elision

#####
##### HashAndContext 
#####

"""

    HashAndContext(method, old_context -> new_context)

A special hash method that changes the context when hashing the contents of an object. The
`method` defines how the object itself should be hashed and the second argument is a
callable which transforms the old context to the new.

For example, here is how we can make sure the arrays in a specific object have a hash that
is invariant to endianness without having to copy the array.

```julia
struct EndianInvariant{P}
    parent_context::P
end
StableHashTraits.parent_context(x::EndianInvariant) = x.parent_context

struct CrossPlatformData
    data::Vector{Int}
end

StableHashTraits.hash_method(::Number, ::EndianInvariant) = FnHash(htol, WriteHash())
StableHashTraits.hash_method(::CrossPlatformData) = HashAndContext(IterateHash(), EndianInvariant)
```

Note that we could accomplish this same behavior using `HashFn(x -> htol.(x.data))`, but it
would require copying that data to do so.
"""
struct HashAndContext{F,M}
    parent::M
    contextfn::F
end
function stable_hash_helper(x, hash_state, context, method::HashAndContext)
    return stable_hash_helper(x, hash_state, method.contextfn(context), method.parent)
end

#####
##### Deprecations 
#####

# deprecations
@deprecate UseWrite() WriteHash()
@deprecate UseIterate() IterateHash()
@deprecate UseProperties(order) StructHash(propertynames => getproperty, order)
@deprecate UseProperties() StructHash(propertynames => getproperty)
@deprecate UseQualifiedName(method) (FnHash(qualified_name, WriteHash()), method)
@deprecate UseQualifiedName() FnHash(qualified_name, WriteHash())
@deprecate UseSize(method) (FnHash(size), method)
@deprecate UseTable() FnHash(Tables.columns,
                             StructHash(Tables.columnnames => Tables.getcolumn))

#####
##### ================ Hash Contexts ================
#####

"""
    StableHashTraits.parent_context(context)

Return the parent context of the given context object. (See [`hash_method`](@ref) for
details of using context). The default method falls back to returning `HashVersion{1}`, but
this is flagged as a deprecation warning; in the future it is expected that all contexts
define this method.

This is normally all that you need to know to implement a new context. However, if your
context is expected to be the root context—one that does not fallback to any parent (akin to
`HashVersion`)—then there may be a bit more work invovled. In this case, `parent_context`
should return `nothing` so that the single argument fallback for `hash_method` can be
called. You will also need to define [`StableHashTraits.root_version`](@ref).

Furthermore, if you implement a root context and want to implement `hash_method` over `Any`
you will instead have to manually manage the fallback mechanism as follows:

```julia
# generic fallback method
function hash_method(x::T, ::MyRootContext) where T
    default_method = hash_method(x)
    StableHashTraits.is_implemented(default_method) && return default_method

    # return generic fallback hash trait here
end
```

This works because `hash_method(::Any)` returns a sentinal value
(`StableHashTraits.NotImplemented()`) that indicates that there is no more specific method
available. This pattern is necessary to avoid the method ambiguities that would arise
between `hash_method(x::MyType, ::Any)` and `hash_method(x::Any, ::MyRootContext)`.
Generally if a type implements hash_method for itself, but absent a context, we want this
`hash_method` to be used.
"""
function parent_context(x::Any)
    Base.depwarn("You should explicitly define a `parent_context` method for context " *
                 "`$x`. See details in the docstring of `hash_method`.", :parent_context)
    return HashVersion{1}()
end

"""
    StableHashTraits.root_version(context)

Return the version of the root context: an integer in the range (1, 2). The default
fallback method value returns 1. 

In almost all cases, a root hash context should return 2. The optimizations used in
HashVersion{2} include a number of changes to the hash-trait implementations that do not
alter the documented behavior but do change the actual hash value returned because of how
and when elements get hashed. 

"""
root_version(x::Nothing) = 1
root_version(x) = root_version(parent_context(x))

#####
##### HashVersion{V} (root contexts)
#####

parent_context(::HashVersion) = nothing
root_version(::HashVersion{V}) where {V} = V

function hash_method(x::T, c::HashVersion{V}) where {T,V}
    # we need to find `default_method` here because `hash_method(x::MyType, ::Any)` is less
    # specific than the current method, but if we have something defined for a specific type
    # as the first argument, we want that to be used, rather than this fallback (as if it
    # were defined as `hash_method(::Any)`). Note that changing this method to be x::Any,
    # and using T = typeof(x) would just lead to method ambiguities when trying to decide
    # between `hash_method(::Any, ::HashVersion{V})` vs. `hash_method(::MyType, ::Any)`.
    # Furthermore, this would would require the user to define `hash_method` with two
    # arguments.
    default_method = hash_method(x, parent_context(c)) # we call `parent_context` to exercise all fallbacks
    is_implemented(default_method) && return default_method
    if Base.isprimitivetype(T) 
        root_version(c) < 3 && return WriteHash()
        return (FnHash(stable_type_id), WriteHash())
    end
    # merely reordering a struct's fields should be considered an implementation detail, and
    # should not change the hash
    return (FnHash(typefn_for(c)), StructHash(:ByName))
end
typenamefn_for(::HashVersion{1}) = qualified_name_
typenamefn_for(::HashVersion{2}) = stable_type_id
typenamefn_for(::HashVersion{3}) = stable_type_id
typefn_for(::HashVersion{1}) = qualified_type_
typefn_for(::HashVersion{2}) = stable_type_id
typefn_for(::HashVersion{3}) = stable_type_id

hash_method(::NamedTuple, c::HashVersion) = (FnHash(typenamefn_for(c)), StructHash())
function hash_method(::AbstractRange, c::HashVersion)
    return (FnHash(typenamefn_for(c)), StructHash(:ByName))
end
function hash_method(::AbstractArray, c::HashVersion)
    return (FnHash(typenamefn_for(c)), FnHash(size), IterateHash())
end
function hash_method(::AbstractString, c::HashVersion)
    return (FnHash(typenamefn_for(c), WriteHash()), WriteHash())
end
hash_method(::Symbol, ::HashVersion{1}) = (ConstantHash(":"), WriteHash())
hash_method(::Symbol, ::HashVersion) = (ConstantHash(":", WriteHash()), WriteHash())
function hash_method(::AbstractDict, c::HashVersion)
    return (FnHash(root_version(c) < 2 ? qualified_name_ : stable_typename_id), 
            StructHash(keys => getindex, :ByName))
end
hash_method(::Tuple, c::HashVersion) = (FnHash(typenamefn_for(c)), IterateHash())
hash_method(::Pair, c::HashVersion) = (FnHash(typenamefn_for(c)), IterateHash())
function hash_method(::Type, c::HashVersion{1})
    return (ConstantHash("Base.DataType"), FnHash(qualified_type_))
end
function hash_method(::Type, c::HashVersion)
    return (ConstantHash("Base.DataType", WriteHash()), FnHash(stable_type_id))
end
function hash_method(::Function, c::HashVersion{1})
    return (ConstantHash("Base.Function"), FnHash(qualified_name_))
end
function hash_method(::Function, c::HashVersion)
    return (ConstantHash("Base.Function", WriteHash()), FnHash(stable_typename_id))
end
function hash_method(::AbstractSet, c::HashVersion)
    return (FnHash(typenamefn_for(c)), FnHash(sort! ∘ collect))
end

#####
##### TablesEq 
#####

"""
    TablesEq(parent_context)

In this hash context the order of columns, and the type of the table do not impact the hash
that is created, only the set of columns (as determined by `Tables.columns`), and the hash
of the individual columns matter.
"""
struct TablesEq{T}
    parent::T
end
TablesEq() = TablesEq(HashVersion{1}())
parent_context(x::TablesEq) = x.parent
function hash_method(x::T, m::TablesEq) where {T}
    if Tables.istable(T)
        return (ConstantHash("Tables.istable"),
                FnHash(Tables.columns, StructHash(Tables.columnnames => Tables.getcolumn)))
    end
    return hash_method(x, parent_context(m))
end

#####
##### ViewsEq 
#####

"""
    ViewsEq(parent_context)

Create a hash context where only the contents of an array or string determine its hash: that is,
the type of the array or string (e.g. `SubString` vs. `String`) does not impact the hash
value.
"""
struct ViewsEq{T}
    parent::T
end
ViewsEq() = ViewsEq(HashVersion{1}())
parent_context(x::ViewsEq) = x.parent
function hash_method(::AbstractArray, ::ViewsEq)
    return (ConstantHash("Base.AbstractArray"), FnHash(size), IterateHash())
end
function hash_method(::AbstractString, ::ViewsEq)
    return (ConstantHash("Base.AbstractString", WriteHash()), WriteHash())
end

end<|MERGE_RESOLUTION|>--- conflicted
+++ resolved
@@ -320,43 +320,21 @@
 eltype_(x, ::Base.HasEltype) = eltype(x)
 
 struct IterateHash end
-<<<<<<< HEAD
-function stable_hash_helper(x, hash_state, context, ::IterateHash)
-    T = eltype_(x)
-    return hash_foreach(identity, hash_state, context, x, T)
-end
-
-elided_hash_method(f_x, context) = hash_method(f_x, context)
-function elided_hash_method(f_x, context::ElideType)
-    method = hash_method(f_x, parent_context(context))
-    return elide_type(method)
+function stable_hash_helper(xs, hash_state, context, ::IterateHash)
+    T = eltype_(xs)
+    return hash_foreach(hash_state, context, xs, T) do x
+        return x, hash_method(x, context)
+    end
 end
 
 function hash_foreach(fn, hash_state, context, xs, fn_type=Any)
-    root_version(context) > 2 && return hash_foreach_new(fn, hash_state, context, xs, fn_type)
-    return hash_foreach_old(fn, hash_state, context, xs)
-end
-
-function hash_foreach_old(fn, hash_state, context, xs)
-    for x in xs
-        f_x = fn(x)
-        method = hash_method(f_x, context)
-=======
-function stable_hash_helper(xs, hash_state, context, ::IterateHash)
-    return hash_foreach(hash_state, context, xs) do x
-        x, hash_method(x, context)
-    end
-end
-
-function hash_foreach(fn, hash_state, context, xs)
-    root_version(context) > 1 && return hash_foreach_new(fn, hash_state, context, xs)
+    root_version(context) > 1 && return hash_foreach_new(fn, hash_state, context, xs, fn_type)
     return hash_foreach_old(fn, hash_state, context, xs)
 end
 
 function hash_foreach_old(fn, hash_state, context, xs)
     for x in xs
         f_x, method = fn(x)
->>>>>>> 531b0dec
         inner_state = start_hash!(hash_state)
         inner_state = stable_hash_helper(f_x, inner_state, context, method)
         hash_state = stop_hash!(hash_state, inner_state)
@@ -364,31 +342,38 @@
     return hash_state
 end
 
-<<<<<<< HEAD
-function hash_foreach_new(fn, hash_state, context, xs, fn_type=Any)
+elide_type(method, context) = method
+elide_type(method, ::ElideType) = elide_type(method)
+
+function hash_foreach_new(fn, hash_state, context, xs, fn_type)
     inner_state = start_hash!(hash_state)
     for x in xs
-        f_x = fn(x)
-        f_type = fn_type isa Function ? fn_type(x) : fn_type
-        method = if f_type == typeof(f_x)
-            elided_hash_method(f_x, context)
-        else
-            hash_method(f_x, context)
-        end
-        inner_context = ignore_elision(context)
-        inner_state = stable_hash_helper(f_x, inner_state, inner_context, method)
-=======
-function hash_foreach_new(fn, hash_state, context, xs)
+        f_x, method = fn(x)
+        method, context = handle_types(x, f_x, method, context, fn_type)
+        inner_state = stable_hash_helper(f_x, inner_state, context, method)
+    end
+    hash_state = stop_hash!(hash_state, inner_state)
+    return hash_state
+end
+
+handle_types(x, f_x, method, context, ::Nothing) = method, context
+function handle_types(x, f_x, method, context, ::Type{T}) where T
+    method = f_x == T ? elide_type(method, context) : method
+    return method, ignore_elision(context)
+end
+function handle_types(x, f_x, method, context, fn::Function)
+    return handle_types(x, f_x, method, context, fn(x))
+end
+
+function hash_foreach_new(fn, hash_state, context, xs, ::Nothing)
     inner_state = start_hash!(hash_state)
     for x in xs
         f_x, method = fn(x)
         inner_state = stable_hash_helper(f_x, inner_state, context, method)
->>>>>>> 531b0dec
     end
     hash_state = stop_hash!(hash_state, inner_state)
     return hash_state
 end
-
 #####
 ##### StructHash 
 #####
@@ -422,22 +407,15 @@
         # NOTE: hashes the field names at compile time if possible (~x10 speed up)
         hash_state = stable_hash_helper(stable_typefields_id(x), hash_state, context,
                                         WriteHash())
-<<<<<<< HEAD
         hash_state = hash_foreach(hash_state, context, fields, k -> fieldtype(T, k)) do k
-            return getfieldfn(x, k)
-=======
-        # NOTE: sort fields at compile time if possible (~x1.33 speed up)
-        fields = S == :ByName ? sorted_field_names(x) : fieldnames_(x)
-        hash_state = hash_foreach(hash_state, context, fields) do k
             val = getfieldfn(x, k)
             return val, hash_method(val, context)
->>>>>>> 531b0dec
         end
     else
         return hash_foreach(hash_state, context, orderfields(use, fieldsfn(x))) do k
             pair = k => getfieldfn(x, k)
             return pair, hash_method(pair, context)
-    end
+        end
     end
 end
 
@@ -635,24 +613,6 @@
 has_struct_type(methods) = any(x -> x isa FieldStructHash, methods)
 
 function stable_hash_helper(x, hash_state, context, methods::Tuple)
-<<<<<<< HEAD
-    root_version(context) > 2 && return tuple_hash_new(x, hash_state, context, methods)
-    return tuple_hash_old(x, hash_state, context, methods)
-end
-
-function tuple_hash_old(x, hash_state, context, methods)
-    for method in methods
-        inner_state = start_hash!(hash_state)
-        inner_state = stable_hash_helper(x, inner_state, context, method)
-        hash_state = stop_hash!(hash_state, inner_state)
-=======
-    return hash_foreach(hash_state, context, methods) do method
-        x, method
->>>>>>> 531b0dec
-    end
-end
-
-function tuple_hash_new(x, hash_state, context, methods)
     context = if has_type_id(methods) && has_iterate_type(methods)
         ElideType(context)
     elseif has_type_id(methods) && has_struct_type(methods)
@@ -661,13 +621,9 @@
         context
     end
 
-    inner_state = start_hash!(hash_state)
-    for method in methods
-        innert_state = stable_hash_helper(x, inner_state, context, method)
-    end
-    hash_state = stop_hash!(hash_state, inner_state)
-
-    return hash_state
+    return hash_foreach(hash_state, context, methods, nothing) do method
+        return x, method
+    end
 end
 
 # In HashVersion{3} we can drop some uses of `FnHash(stable_type_id)`, if the container of
