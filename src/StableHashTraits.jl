--- conflicted
+++ resolved
@@ -185,12 +185,8 @@
         # but we make them satisfy the same interface below
         @eval function HashState(::typeof(SHA.$(fn)), context)
             root_version(context) < 2 && return SHA.$(CTX)()
-<<<<<<< HEAD
-            root_version(context) < 4 && BufferedHasher(SHA.$(CTX)())
-            return CachedHasher(BufferedHasher(SHA.$(CTX)()))
-=======
-            return BufferedHashState(SHA.$(CTX)())
->>>>>>> f978321d
+            root_version(context) < 4 && BufferedHashState(SHA.$(CTX)())
+            return CachedHashState(BufferedHashState(SHA.$(CTX)()))
         end
     end
 end
@@ -209,23 +205,16 @@
 compute_hash!(sha::SHA.SHA_CTX) = SHA.digest!(sha)
 HashState(x::SHA.SHA_CTX, ctx) = x
 similar_hash_state(::T) where {T<:SHA.SHA_CTX} = T()
-
 hash_type(::SHA.SHA_CTX) = Vector{UInt}
 
 #####
 ##### RecursiveHashState: handles a function of the form hash(bytes, [old_hash]) 
 #####
 
-<<<<<<< HEAD
-function setup_hash_state(fn::Function, context)
-    root_version(context) < 2 && return RecursiveHasher(fn)
-    root_version(context) < 4 && return BufferedHasher(RecursiveHasher(fn))
-    return CachedHasher(BufferedHasher(RecursiveHasher(fn)))
-=======
 function HashState(fn::Function, context)
     root_version(context) < 2 && return RecursiveHashState(fn)
-    return BufferedHashState(RecursiveHashState(fn))
->>>>>>> f978321d
+    root_version(context) < 4 && return BufferedHashState(RecursiveHashState(fn))
+    return CachedHashState(BufferedHashState(RecursiveHashState(fn)))
 end
 
 struct RecursiveHashState{F,T} <: HashState
@@ -247,8 +236,7 @@
 compute_hash!(x::RecursiveHashState) = x.val
 HashState(x::RecursiveHashState) = x
 similar_hash_state(x::RecursiveHashState) = RecursiveHashState(x.fn, x.init, x.init)
-
-hash_type(x::RecursiveHasher{<:Any,T}) where T = T
+hash_type(x::RecursiveHashState{<:Any,T}) where T = T
 
 #####
 ##### BufferedHashState: wrapper that buffers bytes before passing them to the hash algorithm 
@@ -298,12 +286,7 @@
     return x
 end
 
-<<<<<<< HEAD
-function update_hash!(hasher::BufferedHasher, obj, context)
-    # @show obj
-=======
 function update_hash!(hasher::BufferedHashState, obj, context)
->>>>>>> f978321d
     write(hasher.io, obj, context)
     flush_bytes!(hasher)
     return hasher
@@ -321,8 +304,7 @@
 function similar_hash_state(x::BufferedHashState)
     return BufferedHashState(similar_hash_state(x.content_hash_state), x.limit)
 end
-
-hash_type(x::BufferedHasher) = hash_type(x.hasher)
+hash_type(x::BufferedHashState) = hash_type(x.hasher)
 
 #####
 ##### CachedHasher: cache hashed values where appropriate 
@@ -376,7 +358,61 @@
     return compute_hash!(x.buffered)
 end
 
-hash_type(x::CachedHasher) = hash_type(x.buffered)
+hash_type(x::CachedHashState) = hash_type(x.buffered)
+
+#####
+##### CachedHashState: cache hashed values where appropriate 
+#####
+
+# TODO: change of course; pre-traverse all objects to find which ones repeat. Most of the
+# time in hashing is spent writing to the buffer and since we can skip this step,
+# pre-traversal is probably negligible in over all cost and will improve performance and
+# predictability of hashing results.
+
+const CacheKey = Tuple{UInt,UInt,UInt}
+mutable struct CachedHashState{T,H}
+    buffered::BufferedHasher{T}
+    cache::Dict{CacheKey,H}
+    seen::Set{CacheKey}
+    nested::Bool
+end
+function CachedHashState(buffered)
+    return CachedHashState(buffered, Dict{CacheKey,hash_type(buffered)}(),
+                        Set{CacheKey}(), false)
+end
+
+cached_stable_hash(x, hash, context, root, method) = stable_hash_helper(x, hash, context, root, method)
+const CACHE_MIN_SIZE = 2^10
+
+# ensure this occurs at compile time
+@generated function dont_cache_me(T)
+    T <: Tuple && return :(true)
+    T <: DataType && return :(true)
+    isprimitivetype(T) && return :(true)
+    isbitstype(T) && sizeof(T) < CACHE_MIN_SIZE && return :(true)
+    return :(false)
+end
+
+function start_hash!(x::CachedHashState) 
+    x.buffered = start_hash!(x.buffered)
+    return x
+end
+
+function update_hash!(x::CachedHashState, obj, context)
+    x.buffered = update_hash!(x.buffered, obj, context)
+    return x
+end
+
+function stop_hash!(x::CachedHashState, nested::CachedHashState)
+    x.buffered = stop_hash!(x.buffered, nested.buffered)
+    return x
+end
+
+function compute_hash!(x::CachedHashState)
+    return compute_hash!(x.buffered)
+end
+
+hash_type(x::CachedHashState) = hash_type(x.buffered)
 
 #####
 ##### ================ Hash Traits ================
@@ -614,6 +650,35 @@
             return val, hash_method(val, context), ignore_elision(context)
         end
     end
+end
+
+# TODO: move this somewhere better
+function cached_stable_hash(x, hash::CachedHashState, context, root, method::Union{StructHash, IterateHash})
+    dont_cache_me(x) && return stable_hash_helper(x, hash, context, root, method)
+
+    key = (objectid(x), objectid(method), objectid(context))
+
+    if haskey(hash.cache, key)
+        return update_hash!(hash, hash.cache[key], context)
+    end
+
+    if sizeof(x) > (hash.buffered.limit << 2) || (key ∈ hash.seen && !hash.nested)
+        # NOTE: this is "inefficient" in that we can end up recomputing the hash of objects
+        # twice: once, when it is first seen and a second time, when it is seen but not yet
+        # in the cache. However, it is not clear to me, in practice, what would be better
+        # solution that is not overly complicated
+        value = get!(hash.cache, key) do 
+            new_buffered = BufferedHasher(start_hash!(hash.buffered.hasher))
+            new_hash = CachedHashState(new_buffered, hash.cache, hash.seen, true)
+            return compute_hash!(stable_hash_helper(x, new_hash, context, root, method))
+        end
+
+        return update_hash!(hash, value, context)
+    else
+        push!(hash.seen, key)
+    end
+
+    return stable_hash_helper(x, hash, context, root, method)
 end
 
 # TODO: move this somewhere better
