--- conflicted
+++ resolved
@@ -3,33 +3,18 @@
 include("StableNames.jl")
 using .StableNames: cleanup_name, NAMED_TUPLES_PRETTY_PRINT_VERSION
 
-<<<<<<< HEAD
-export stable_hash, WriteHash, IterateHash, StructHash, FnHash, ConstantHash, @ConstantHash,
-       HashAndContext, HashVersion, qualified_name, qualified_type, TablesEq, ViewsEq,
-       WithTypeNames, stable_typename_id, stable_type_id
 using WeakKeyIdDicts
 using TupleTools, Tables, Compat, StructTypes
-=======
-using TupleTools, Tables, Compat
->>>>>>> 0c83863a
 using SHA: SHA, sha256
 using StructTypes: StructType
 
-<<<<<<< HEAD
 include("main_interface.jl")
 export stable_hash, HashVersion, stable_type_name
 # Transformer, transformer
-=======
-include("copy_readme_to_docs.jl")
-
-include("main_interface.jl")
-export stable_hash, HashVersion
->>>>>>> 0c83863a
 
 include("hash_algorithms.jl")
 # update_hash!, HashState, compute_hash!, start_nested_hash!, end_nested_hash!, similar_hash_state
 
-<<<<<<< HEAD
 include("caching_context.jl")
 export CachedHash
 # StableHashTraits.UseCache
@@ -50,15 +35,5 @@
 
 include("special_contexts.jl")
 export TablesEq, ViewsEq, WithTypeNames
-=======
-include("hash_traits.jl")
-export HashAndContext, stable_typename_id, stable_type_id,
-       WriteHash, IterateHash, StructHash, FnHash, ConstantHash, @ConstantHash,
-       qualified_name, qualified_type # these two are deprecated
-# stable_hash_helper
-
-include("special_contexts.jl")
-export TablesEq, ViewsEq
->>>>>>> 0c83863a
 
 end