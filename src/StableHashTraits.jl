--- conflicted
+++ resolved
@@ -19,15 +19,9 @@
 """
 struct HashVersion{V}
     function HashVersion{V}() where {V}
-<<<<<<< HEAD
         V < 3 && Base.depwarn("HashVersion{V} with V < 2 is deprecated, favor `HashVersion{3}` in " *
                                "all cases where backwards compatible hash values are not " *
                                "required.", :HashVersion)
-=======
-        V == 1 && Base.depwarn("HashVersion{1} is deprecated, favor `HashVersion{2}` in " *
-                     "all cases where backwards compatible hash values are not " *
-                     "required.", :HashVersion)
->>>>>>> c4cb7e75
         return new{V}()
     end
 end
@@ -321,24 +315,8 @@
 write(io, x, context) = write(io, x)
 write(io, x) = Base.write(io, x)
 
-<<<<<<< HEAD
 function stable_hash_helper(x, hash_state, context, root, ::WriteHash)
-    io = IOBuffer()
-    write(io, x, context)
-    return update_hash!(hash_state, take!(io))
-end
-
-# with a buffered hash, we don't need to create a new IOBuffer
-# just use the one we've already allocated
-function stable_hash_helper(obj, hash_state::BufferedHash, context,
-                            root, c::WriteHash)
-    write(hash_state.io, obj, context)
-    flush_bytes!(hash_state)
-    return hash_state
-=======
-function stable_hash_helper(x, hash_state, context, ::WriteHash)
     update_hash!(hash_state, x, context)
->>>>>>> c4cb7e75
 end
 
 #####
