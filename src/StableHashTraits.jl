--- conflicted
+++ resolved
@@ -472,14 +472,8 @@
 #####
 
 fieldnames_(::T) where {T} = fieldnames(T)
-<<<<<<< HEAD
-function StructHash(sort::Symbol)
-    return StructHash(fieldnames_ => getfield, sort)
-end
+StructHash(sort::Symbol) = StructHash(fieldnames_ => getfield, sort)
 const FieldStructHash{G,S} = StructHash{<:Pair{<:typeof(fieldnames_),G},S}
-=======
-StructHash(sort::Symbol) = StructHash(fieldnames_ => getfield, sort)
->>>>>>> 7e3cac20
 function StructHash(fnpair::Pair=fieldnames_ => getfield, by::Symbol=:ByOrder)
     by ∈ (:ByName, :ByOrder) || error("Expected a valid sort order (:ByName or :ByOrder).")
     return StructHash{typeof(fnpair),by}(fnpair)
@@ -950,12 +944,7 @@
 hash_method(::Symbol, ::HashVersion) = (@ConstantHash(":"), WriteHash())
 function hash_method(::AbstractDict, c::HashVersion{V}) where {V}
     return (V < 2 ? FnHash(qualified_name_) :
-<<<<<<< HEAD
-            FnHash(stable_typename_id, WriteHash()),
-            StructHash(keys => getindex, :ByName))
-=======
             FnHash(stable_typename_id, WriteHash()), StructHash(keys => getindex, :ByName))
->>>>>>> 7e3cac20
 end
 hash_method(::Tuple, c::HashVersion) = (TypeNameHash(c), IterateHash())
 hash_method(::Pair, c::HashVersion) = (TypeNameHash(c), IterateHash())
