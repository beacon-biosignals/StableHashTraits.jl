--- conflicted
+++ resolved
@@ -50,14 +50,9 @@
 third argument to [`StableHashTraits.write`](@ref)
 
 """
-<<<<<<< HEAD
 stable_hash(x; alg=sha256, version=1) = return stable_hash(x, HashVersion{version}(); alg)
 function stable_hash(x, context; alg=sha256)
-    return compute_hash!(stable_hash_helper(x, setup_hash_state(alg, context), context,
-=======
-function stable_hash(x, context=HashVersion{1}(); alg=sha256)
     return compute_hash!(stable_hash_helper(x, HashState(alg, context), context,
->>>>>>> c83b8d89
                                             hash_method(x, context)))
 end
 
