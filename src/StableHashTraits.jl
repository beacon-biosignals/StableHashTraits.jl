module StableHashTraits

export stable_hash, WriteHash, IterateHash, StructHash, FnHash, ConstantHash, @ConstantHash,
       HashAndContext, HashVersion, qualified_name, qualified_type, TablesEq, ViewsEq,
       stable_typename_id, stable_type_id, stable_eltype_id
using TupleTools, Tables, Compat
using SHA: SHA, sha256

"""
    HashVersion{V}()

<<<<<<< HEAD
The default `hash_context` used by `stable_hash`. There are currently three versions
(1-3). Unless you are aiming for backwards compatibility with an existing code base
it is recommended that you use the latest version, as it is fast and avoids
more hash collisions.
=======
The default `hash_context` used by `stable_hash`. There are currently two versions
(1 and 2). Version 2 is far more optimized than 1 and should generally be used in newly
written code. Version 1 is the default version, so as to avoid changing the hash computed
by existing code.
>>>>>>> 14471608

By explicitly passing this hash version in `stable_hash` you ensure that hash values for
these fallback methods will not change even if new fallbacks are defined.
"""
struct HashVersion{V}
    function HashVersion{V}() where {V}
        V < 3 &&
            Base.depwarn("HashVersion{V} with V < 2 is deprecated, favor `HashVersion{3}` in " *
                         "all cases where backwards compatible hash values are not " *
                         "required.", :HashVersion)
        return new{V}()
    end
end

"""
    stable_hash(x, context=HashVersion{1}(); alg=sha256)
    stable_hash(x; alg=sha256, version=1)

Create a stable hash of the given objects. As long as the context remains the same, this is
intended to remain unchanged across julia versions. How each object is hashed is determined
by [`hash_method`](@ref), which aims to have sensible fallbacks.

To ensure the greatest stability, you should explicitly pass the context object. It is also
best to pass an explicit version, since `HashVersion{3}` is generally faster and has fewer
hash collisions, it is the recommended version. If the fallback methods change in a future
release, the hash you get by passing an explicit `HashVersion{N}` should *not* change. (Note
that the number in `HashVersion` does not necessarily match the package version of
`StableHashTraits`).

Instead of passing a context, you can instead pass a `version` keyword, that will
set the context to `HashVersion{version}()`.

To change the hash algorithm used, pass a different function to `alg`. It accepts any `sha`
related function from `SHA` or any function of the form `hash(x::AbstractArray{UInt8},
[old_hash])`.

The `context` value gets passed as the second argument to [`hash_method`](@ref), and as the
third argument to [`StableHashTraits.write`](@ref)

"""
stable_hash(x; alg=sha256, version=1) = return stable_hash(x, HashVersion{version}(); alg)
function stable_hash(x, context; alg=sha256)
    return compute_hash!(stable_hash_helper(x, HashState(alg, context), context,
                                            Val(root_version(context)),
                                            hash_method(x, context)))
end

# extract contents of README so we can insert it into the some of the docstrings
let
    readme_file = joinpath(pkgdir(StableHashTraits), "README.md")
    Base.include_dependency(readme_file)
    readme = read(readme_file, String)
    traits = match(r"START_HASH_TRAITS -->(.*)<!-- END_HASH_TRAITS"s, readme).captures[1]
    contexts = match(r"START_CONTEXTS -->(.*)<!-- END_CONTEXTS"s, readme).captures[1]
    # TODO: if we ever generate `Documenter.jl` docs we need to revise the
    # links to symbols here

    @doc """
        StableHashTraits.hash_method(x, [context])

    Retrieve the trait object that indicates how a type should be hashed using `stable_hash`.
    You should return one of the following values.

    $traits

    $contexts
    """ hash_method
end

function hash_method end

# recurse up to the parent until a method is defined or we hit the root (with parent `nothing`)
hash_method(x, context) = hash_method(x, parent_context(context))
# if we hit the root context, we call the one-argument form, which could be extended by a
# user
hash_method(x, ::Nothing) = hash_method(x)
# we signal that a method specific to a type is not available using `NotImplemented`; we
# need this to avoid method ambiguities, see `hash_method(x::T, ::HashContext) where T
# below for details
struct NotImplemented end
hash_method(_) = NotImplemented()
is_implemented(::NotImplemented) = false
is_implemented(_) = true

function stable_hash_helper(x, hash_state, context, root, method::NotImplemented)
    throw(ArgumentError("There is no appropriate `hash_method` defined for objects" *
                        " of type `$(typeof(x))` in context of type `$(typeof(context))`."))
    return nothing
end

function stable_hash_helper(x, hash_state, context, root, method)
    throw(ArgumentError("Unrecognized hash method of type `$(typeof(method))` when " *
                        "hashing object $x. The implementation of `hash_method` for this " *
                        "object is invalid."))
    return nothing
end

#####
##### ================ Hash Algorithms ================
#####
"""
    update_hash!(state::HashState, bytes)

Returns the updated hash state given a set of bytes (either a tuple or array of UInt8
values).

    update_hash!(state::HashState, obj, context)

Returns the updated hash, given an object and some context. The object will
be written to some bytes using `StableHashTraits.write(io, obj, context)`.
"""
function update_hash! end

# when a hasher has no internal buffer, we allocate one for each call to `update_hash!`
function update_hash!(hasher, x, context)
    io = IOBuffer()
    write(io, x, context)
    return update_hash!(hasher, take!(io))
end

"""
    HashState(alg, context)

Given a function that implements the hash algorithm to use and the current hash context,
setup the necessary state to track updates to hashing as we traverse an object's structure
and return it.
"""
abstract type HashState end

"""
    compute_hash!(state::HashState)

Return the final hash value to return for `state`
"""
function compute_hash! end

"""
    start_nested_hash!(state::HashState)

Return an updated state that delimits hashing of a nested structure; calls made to
`update_hash!` after start_nested_hash! will be handled as nested elements up until
`end_nested_hash!` is called.
"""
function start_nested_hash! end

"""
    end_nested_hash!(state::HashState)

Return an updated state that delimints the end of a nested structure.
"""
function end_nested_hash! end

"""
    similar_hash_state(state::HashState)

Akin to `similar` for arrays, this constructs a new object of the same concrete type
as `state`
"""
function similar_hash_state end

#####
##### SHA Hashing: support use of `sha256` and related hash functions
#####

for fn in filter(startswith("sha") ∘ string, names(SHA))
    CTX = Symbol(uppercase(string(fn)), :_CTX)
    if CTX in names(SHA)
        # we cheat a little here, technically `SHA_CTX` and friends are not `HashState`
        # but we make them satisfy the same interface below
        @eval function HashState(::typeof(SHA.$(fn)), context)
            root_version(context) < 2 && return SHA.$(CTX)()
            return BufferedHashState(SHA.$(CTX)())
        end
    end
end

# NOTE: while BufferedHashState is a faster implementation of `start/end_nested_hash!`
# we still need a recursive hash implementation to implement `HashVersion{1}()`
start_nested_hash!(ctx::SHA.SHA_CTX) = typeof(ctx)()
function update_hash!(sha::SHA.SHA_CTX, bytes::AbstractVector{UInt8})
    SHA.update!(sha, bytes)
    return sha
end
function end_nested_hash!(hash_state::SHA.SHA_CTX, nested_hash_state)
    SHA.update!(hash_state, SHA.digest!(nested_hash_state))
    return hash_state
end
compute_hash!(sha::SHA.SHA_CTX) = SHA.digest!(sha)
HashState(x::SHA.SHA_CTX, ctx) = x
similar_hash_state(::T) where {T<:SHA.SHA_CTX} = T()

#####
##### RecursiveHashState: handles a function of the form hash(bytes, [old_hash])
#####

function HashState(fn::Function, context)
    root_version(context) < 2 && return RecursiveHashState(fn)
    return BufferedHashState(RecursiveHashState(fn))
end

struct RecursiveHashState{F,T} <: HashState
    fn::F
    val::T
    init::T
end
function RecursiveHashState(fn)
    hash = fn(UInt8[])
    return RecursiveHashState(fn, hash, hash)
end
start_nested_hash!(x::RecursiveHashState) = RecursiveHashState(x.fn, x.init, x.init)
function update_hash!(hasher::RecursiveHashState, bytes::AbstractVector{UInt8})
    return RecursiveHashState(hasher.fn, hasher.fn(bytes, hasher.val), hasher.init)
end
function end_nested_hash!(fn::RecursiveHashState, nested::RecursiveHashState)
    return update_hash!(fn, reinterpret(UInt8, [nested.val;]))
end
compute_hash!(x::RecursiveHashState) = x.val
HashState(x::RecursiveHashState) = x
similar_hash_state(x::RecursiveHashState) = RecursiveHashState(x.fn, x.init, x.init)

#####
##### BufferedHashState: wrapper that buffers bytes before passing them to the hash algorithm
#####

mutable struct BufferedHashState{T} <: HashState
    content_hash_state::T
    delimiter_hash_state::T
    total_bytes_hashed::Int
    bytes::Vector{UInt8} # the bytes that back `io`
    delimiters::Vector{Int} # delimits the start of nested structures (for `start_nested_hash!`), positive is start, negative is stop
    limit::Int # the preferred limit on the size of `io`'s buffer
    io::IOBuffer
end
const HASH_BUFFER_SIZE = 2^14
function BufferedHashState(state, size=HASH_BUFFER_SIZE)
    bytes = Vector{UInt8}(undef, size)
    delimiters = sizehint!(Vector{Int}(), 2size)
    io = IOBuffer(bytes; write=true, read=false)
    return BufferedHashState(state, similar_hash_state(state), 0, bytes, delimiters, size,
                             io)
end

# flush bytes that are stored internally to the underlying hasher
function flush_bytes!(x::BufferedHashState, limit=x.limit - (x.limit >> 2))
    # the default `limit` tries to flush before the allocated buffer increases in size
    if position(x.io) ≥ limit
        x.content_hash_state = update_hash!(x.content_hash_state,
                                            @view x.bytes[1:position(x.io)])
        # we copy reinterpreted because, e.g. `crc32c` will not accept a reinterpreted array
        # (and copying here does not noticeably worsen the benchmarks)
        x.delimiter_hash_state = update_hash!(x.delimiter_hash_state,
                                              copy(reinterpret(UInt8, x.delimiters)))

        empty!(x.delimiters)
        x.total_bytes_hashed += position(x.io) # tack total number of bytes that have been hashed
        seek(x.io, 0)
    end
    return x
end

function start_nested_hash!(x::BufferedHashState)
    push!(x.delimiters, position(x.io) + x.total_bytes_hashed + 1) # position can be zero
    return x
end

function end_nested_hash!(root::BufferedHashState, x::BufferedHashState)
    push!(x.delimiters, -(position(x.io) + x.total_bytes_hashed + 1))
    return x
end

function update_hash!(hasher::BufferedHashState, obj, context)
    write(hasher.io, obj, context)
    flush_bytes!(hasher)
    return hasher
end

function compute_hash!(x::BufferedHashState)
    flush_bytes!(x, 0)
    # recursively hash the delimiter hash state into the content hash
    delimiter_hash = compute_hash!(x.delimiter_hash_state)
    # we copy reinterpreted because, e.g. `crc32c` will not accept a reinterpreted array
    # (and copying here does not noticeably worsen the benchmarks)
    state = update_hash!(x.content_hash_state, copy(reinterpret(UInt8, [delimiter_hash;])))

    return compute_hash!(state)
end
HashState(x::BufferedHashState, ctx) = x
function similar_hash_state(x::BufferedHashState)
    return BufferedHashState(similar_hash_state(x.content_hash_state), x.limit)
end

#####
##### ================ Hash Traits ================
#####

# predefine the traits, since they get referenced throughout

struct WriteHash end

struct IterateHash end

struct StructHash{P,S}
    fnpair::P
end

struct FnHash{F,H}
    fn::F
    result_method::H # if non-nothing, apply to result of `fn`
end

#####
<<<<<<< HEAD
##### Type Elision 
=======
##### WriteHash
>>>>>>> 14471608
#####

# In some cases we can elide type hashes: e.g. for an array, we need not include a hash of
# the type for each element, when we hash the type of the array and the `eltype` is `Int`. More
# generally, we can safely elide the hash of an object's type when it is in a container
# (iterable or struct) that has its type hashed AND when that type has concrete (leaf) type
# information about the contained type. We signal this first condition by wrapping the hash
# context with `ContainerTypeIsHashed`.
struct ContainerTypeIsHashed{P}
    parent::P
end
parent_context(x::ContainerTypeIsHashed) = x.parent

# as we traverse the structure of objects, we want to clear `ContainerTypeIsHashed` once we've
# gone deep enough (we need to explicitly check the new, nested container and wrap it
# with a new `ContainerTypeIsHashed` when appropriate)
context_for_elements(x) = x
context_for_elements(x::ContainerTypeIsHashed) = parent_context(x)

# ElidedHash is a hash method that replaces type hashes (e.g. `FnHash(stable_type_id)`);
# when actually computing a hash, it is a no-op, but it exists so that we can treat it as if
# it were a call to e.g. `FnHash(stable_type_id)`, for purposes of propagating
# `ContainerTypeIsHashed`
struct ElidedHash{F} end

# to elide the type from a set of hash methods we remove all
# calls to `FnHash(fun)` and replace them with `ElidedHash{typeof(fun)}`
function stable_type_id end
function stable_eltype_id end
elide_type(trait) = trait
elide_type(trait::Tuple{}) = ()
const ElidibleFunctions = Union{<:typeof(stable_type_id),<:typeof(stable_eltype_id)}
function elide_type(trait::Tuple{FnHash{F},Vararg{Any}}) where {F<:ElidibleFunctions}
    head, rest... = trait
    return ElidedHash{F}(), rest...
end
function elide_type(trait::Tuple)
    head, rest... = trait
    return head, elide_type(rest)...
end

#####
##### WriteHash 
#####

"""
    StableHashTraits.write(io, x, [context])

Writes contents of `x` to an `io` buffer to be hashed during a call to `stable_hash`.
Fall back methods are defined as follows:

    write(io, x, context) = write(io, x)
    write(io, x) = Base.write(io, x)

Users of `StableHashTraits` can overwrite either the 2 or 3 argument version for
their types to customize the behavior of `stable_hash`.

See also: [`StableHashTraits.hash_method`](@ref).
"""
write(io, x, context) = write(io, x)
write(io, x) = Base.write(io, x)

function stable_hash_helper(x, hash_state, context, root, ::WriteHash)
    return update_hash!(hash_state, x, context)
end

#####
##### IterateHash
#####

eltype_(xs) = eltype_(xs, Base.IteratorEltype(xs))
eltype_(_, _) = Any
eltype_(x, ::Base.HasEltype) = eltype(x)

# to check if ellission is possible for `IterateHash` we determine if the eltype is concrete
# for HashVerion{T} where T >= 3
iterator_hashes_element_type(xs, root, context) = false
iterator_hashes_element_type(xs, root::Val{1}, ::ContainerTypeIsHashed) = false
iterator_hashes_element_type(xs, root::Val{2}, ::ContainerTypeIsHashed) = false
function iterator_hashes_element_type(xs, root, context::ContainerTypeIsHashed)
    # `isdispatchtuple`: determine if T is a tuple of "leaf types"
    # meaning it has no subtypes that could appear in a method call
    # i.e. a concrete type
    return isdispatchtuple(Tuple{eltype_(xs)}) || isdispatchtuple(typeof(xs))
end

function stable_hash_helper(xs, hash_state, context, root, ::IterateHash)
    if iterator_hashes_element_type(xs, root, context)
        return hash_foreach(hash_state, root, xs) do x
            return x, elide_type(hash_method(x, context)), context_for_elements(context)
        end
    else
        return hash_foreach(hash_state, root, xs) do x
            return x, hash_method(x, context), context
        end
    end
end

# in HashVersion{1} (root::Val{1}), we use nesting per iterated element
hash_foreach(fn, hash_state, root::Val{1}, xs) = hash_foreach_old(fn, hash_state, root, xs)
# the purpose of this indirection (using a helper) will be clear below when we implement
# specialied methods for `ElidedHash`
function hash_foreach_old(fn, hash_state, root, xs)
    for x in xs
        f_x, method, context = fn(x)
        inner_state = start_nested_hash!(hash_state)
        inner_state = stable_hash_helper(f_x, inner_state, context, root, method)
        hash_state = end_nested_hash!(hash_state, inner_state)
    end
    return hash_state
end

# in HashVersion{2} and beyond we use nesting around the entire sequence of iterated
# elements
hash_foreach(fn, hash_state, root, xs) = hash_foreach__(fn, hash_state, root, xs)
# the purpose of this indirection (using a helper) will be clear below when we implement
# specialied methods for `ElidedHash`
function hash_foreach__(fn, hash_state, root, xs)
    inner_state = start_nested_hash!(hash_state)
    for x in xs
        f_x, method, context = fn(x)
        inner_state = stable_hash_helper(f_x, inner_state, context, root, method)
    end
    hash_state = end_nested_hash!(hash_state, inner_state)
    return hash_state
end

# specialized methods for handling `ElidedHash`: if one of the hash methods is `ElidedHash`
# while iterating over a tuple, we simply skip `ElidedHash`, as if it weren't there at all
# this is only supported for root::Val{T} where T >= 3 and requires appropriate method
# definitions for Val{1} and Val{2} to avoid method ambiguity.
hash_foreach(fn, hash_state, root, xs::Tuple{ElidedHash}) = hash_state
function hash_foreach(fn, hash_state, root, xs::Tuple{ElidedHash,Any})
    f_x, method, context = fn(xs[2])
    return stable_hash_helper(f_x, hash_state, context, root, method)
end
function hash_foreach(fn, hash_state, root, xs::Tuple{ElidedHash,Any,Vararg{Any}})
    _, rest... = xs
    return hash_foreach(fn, hash_state, root, rest)
end

# exclude V=1 and V=2 from the above method specializations
# (we make these methods specific to the types above to avoid method ambiguities)
tuple_types = (:(Tuple{ElidedHash}), :(Tuple{ElidedHash,Any}),
               :(Tuple{ElidedHash,Any,Vararg{Any}}))
for TupleType in tuple_types
    @eval function hash_foreach(fn, hash_state, root::Val{1}, xs::$(TupleType))
        return hash_foreach_old(fn, hash_state, root, xs)
    end
    @eval function hash_foreach(fn, hash_state, root::Val{2}, xs::$(TupleType))
        return hash_foreach__(fn, hash_state, root, xs)
    end
end

#####
##### StructHash
#####

fieldnames_(::T) where {T} = fieldnames(T)
StructHash(sort::Symbol) = StructHash(fieldnames_ => getfield, sort)
const FieldStructHash{G,S} = StructHash{<:Pair{<:typeof(fieldnames_),G},S}
function StructHash(fnpair::Pair=fieldnames_ => getfield, by::Symbol=:ByOrder)
    by ∈ (:ByName, :ByOrder) || error("Expected a valid sort order (:ByName or :ByOrder).")
    return StructHash{typeof(fnpair),by}(fnpair)
end
orderfields(::StructHash{<:Any,:ByOrder}, props) = props
orderfields(::StructHash{<:Any,:ByName}, props) = sort_(props)
sort_(x::Tuple) = TupleTools.sort(x; by=string)
sort_(x::AbstractSet) = sort!(collect(x); by=string)
sort_(x) = sort(x; by=string)
@generated function sorted_field_names(T)
    return sort_(fieldnames(T))
end

# most generic method: we simply hash each key => value pair
# of the object structure
function stable_hash_helper(x, hash_state, context, root, use::StructHash)
    return simple_struct_hash(x, hash_state, context, root, use)
end
function simple_struct_hash(x, hash_state, context, root, use)
    fieldsfn, getfieldfn = use.fnpair
    return hash_foreach(hash_state, root, orderfields(use, fieldsfn(x))) do k
        pair = k => getfieldfn(x, k)
        return pair, hash_method(pair, context), context
    end
end

# more optimized method: for StructHash's of actual `struct` objects (using `fieldnames ∘
# typeof`, a.k.a. `fieldnames_`) we use a more optimized method that precomputes a hash of
# the fieldnames at compile time, hashing only the contents of the struct at runtime

function stable_hash_helper(x, hash_state, context, root, use::FieldStructHash)
    return compile_time_field_struct_hash(x, hash_state, context, root, use)
end

function compile_time_field_struct_hash(x, hash_state, context, root, use)
    _, getfieldfn = use.fnpair
    hash_state, fields = hash_fieldtypes(x, hash_state, context, root, use)
    return hash_foreach(hash_state, root, fields) do k
        val = getfieldfn(x, k)
        return val, hash_method(val, context), context
    end
end

function hash_fieldtypes(x, hash_state, context, root,
                         use::FieldStructHash{<:Any,S}) where {S}
    # NOTE: hashes the field names at compile time if possible (~x10 speed up)
    hash_state = stable_hash_helper(stable_typefields_id(x), hash_state, context,
                                    root, WriteHash())
    # NOTE: sort fields at compile time if possible (~x1.33 speed up)
    fields = S == :ByName ? sorted_field_names(x) : fieldnames_(x)
    return hash_state, fields
end

# do not apply the above method for HashVersion{V} for V == 1
function stable_hash_helper(x, hash_state, context, root::Val{1}, use::FieldStructHash)
    return simple_struct_hash(x, hash_state, context, root, use)
end

# even more optimized methods: for StructHash's that use both `fieldnames ∘ typeof` to get
# fieldnames, and `getfield` for direct access to fields, we are able to consider eliding
# the type hash of fields.

function struct_hashes_this_fields_type(x, k)
    return isdispatchtuple(Tuple{fieldtype(typeof(x), k)})
end

function stable_hash_helper(x, hash_state, context, root,
                            use::FieldStructHash{typeof(getfield)})
    hash_state, fields = hash_fieldtypes(x, hash_state, context, root, use)
    hash_foreach(hash_state, root, fields) do k
        val = getfield(x, k)
        if struct_hashes_this_fields_type(x, k)
            # in this case, we can elide the type of this field
            return val, elide_type(hash_method(val, context)),
                   context_for_elements(context)
        else
            return val, hash_method(val, context), context_for_elements(context)
        end
    end
end

# do not apply the above method for HashVersion{V} for V <= 2
function stable_hash_helper(x, hash_state, context, root::Val{1},
                            use::FieldStructHash{typeof(getfield)})
    return simple_struct_hash(x, hash_state, context, root, use)
end
function stable_hash_helper(x, hash_state, context, root::Val{2},
                            use::FieldStructHash{typeof(getfield)})
    return compile_time_field_struct_hash(x, hash_state, context, root, use)
end

#####
##### Stable values for types
#####

function cleanup_name(str)
    # We treat all uses of the `Core` namespace as `Base` across julia versions. What is in
    # `Core` changes, e.g. Base.Pair in 1.6, becomes Core.Pair in 1.9; also see
    # https://discourse.julialang.org/t/difference-between-base-and-core/37426
    str = replace(str, r"^Core\." => "Base.")
    str = replace(str, ", " => ",") # spacing in type names vary across minor julia versions
    # in 1.6 and older AbstractVector and AbstractMatrix types get a `where` clause, but in
    # later versions of julia, they do not
    str = replace(str, "AbstractVector{T} where T" => "AbstractVector")
    str = replace(str, "AbstractMatrix{T} where T" => "AbstractMatrix")
    return str
end

function validate_name(str)
    if occursin(r"\.#[^.]*$", str)
        throw(ArgumentError("Anonymous types (those containing `#`) cannot be hashed to a reliable value"))
    end
    return str
end

qname_(T, name) = validate_name(cleanup_name(string(parentmodule(T), '.', name(T))))
qualified_name_(fn::Function) = qname_(fn, nameof)
qualified_type_(fn::Function) = qname_(fn, string)
qualified_name_(x::T) where {T} = qname_(T <: DataType ? x : T, nameof)
qualified_type_(x::T) where {T} = qname_(T <: DataType ? x : T, string)
qualified_(T, ::Val{:name}) = qualified_name_(T)
qualified_(T, ::Val{:type}) = qualified_type_(T)
# we need `Type{Val}` methods below because the generated functions that call `qualified_`
# only have access to the type of a value
qualified_(T, ::Type{Val{:name}}) = qualified_name_(T)
qualified_(T, ::Type{Val{:type}}) = qualified_type_(T)

# deprecate external use of `qualified_name/type`
function qualified_name(x)
    Base.depwarn("`qualified_name` is deprecated, favor `stable_typename_id` in all cases " *
                 "where backwards compatible hash values are not required.",
                 :qualified_name)
    return qualified_name_(x)
end
function qualified_type(x)
    Base.depwarn("`qualified_type` is deprecated, favor `stable_type_id` in all cases " *
                 "where backwards compatible hash values are not required.",
                 :qualified_type)
    return qualified_type_(x)
end

bytes_of_val(f) = reinterpret(UInt8, [f;])
bytes_of_val(f::Symbol) = codeunits(String(f))
bytes_of_val(f::String) = codeunits(f)
function hash64(x)
    bytes = sha256(bytes_of_val(x))
    # take the first 64 bytes of `bytes`
    return first(reinterpret(UInt64, bytes))
end
function hash64(values::Tuple)
    sha = SHA.SHA2_256_CTX()
    for val in values
        SHA.update!(sha, bytes_of_val(val))
    end
    bytes = SHA.digest!(sha)
    # take the first 64 bytes of our hash
    return first(reinterpret(UInt64, bytes))
end

# NOTE: using stable_{typename|type}_id increases speed by ~x10-20 vs. `qualified_name`

"""
    stable_typename_id(x)

Returns a 64 bit hash that is the same for a given type so long as the name and the module
of the type doesn't change.

## Example

```jldoctest
julia> stable_typename_id([1, 2, 3])
0x56c6b9ca080a0aa4

julia> stable_typename_id(["a", "b"])
0x56c6b9ca080a0aa4
```

!!! note
    If the module of a type is `Core` it is renamed to `Base` before hashing because the
    location of some types changes between `Core` to `Base` across julia versions.
    Likewise, the type names of AbstractArray types are made uniform
    as their printing changes from Julia 1.6 -> 1.7.
"""
stable_typename_id(x) = stable_id_helper(x, Val(:name))
stable_id_helper(::Type{T}, of::Val) where {T} = hash64(qualified_(T, of))
@generated function stable_id_helper(x, of)
    T = x <: Function ? x.instance : x
    str = qualified_(T, of)
    number = hash64(str)
    :(return $number)
end

"""
    stable_type_id(x)`

Returns a 64 bit hash that is the same for a given type so long as the module, and string
representation of a type is the same (invariant to comma spacing).

## Example

```jldoctest
julia> stable_type_id([1, 2, 3])
0xfd5878e59e259648

julia> stable_type_id(["a", "b"])
0xe191f67c4c8e3370
```

!!! note
    If the module of a type is `Core` it is renamed to `Base` before hashing because the
    location of some types changes between `Core` to `Base` across julia versions.
    Likewise, the type names of AbstractArray types are made uniform
    as their printing changes from Julia 1.6 -> 1.7.
"""
stable_type_id(x) = stable_id_helper(x, Val(:type))

"""
    stable_typefields_id(x)

Returns a 64 bit hash that is the same for a given type so long as the set of field names
remains unchanged.
"""
stable_typefields_id(::Type{T}) where {T} = hash64(sort_(fieldnames(T)))
@generated function stable_typefields_id(x)
    number = hash64(sort_(fieldnames(x)))
    return :(return $number)
end

<<<<<<< HEAD
stable_eltype_id(x) = stable_type_id(eltype(x))

function cleanup_name(str)
    # We treat all uses of the `Core` namespace as `Base` across julia versions. What is in
    # `Core` changes, e.g. Base.Pair in 1.6, becomes Core.Pair in 1.9; also see
    # https://discourse.julialang.org/t/difference-between-base-and-core/37426
    str = replace(str, r"^Core\." => "Base.")
    str = replace(str, ", " => ",") # spacing in type names vary across minor julia versions
    # in 1.6 and older AbstractVector and AbstractMatrix types get a `where` clause, but in
    # later versions of julia, they do not
    str = replace(str, "AbstractVector{T} where T" => "AbstractVector")
    str = replace(str, "AbstractMatrix{T} where T" => "AbstractMatrix")
    return str
end
function validate_name(str)
    if occursin(r"\.#[^.]*$", str)
        throw(ArgumentError("Anonymous types (those containing `#`) cannot be hashed to a reliable value"))
    end
    return str
end

=======
>>>>>>> 14471608
#####
##### FnHash
#####

FnHash(fn) = FnHash{typeof(fn),Nothing}(fn, nothing)
get_value_(x, method::FnHash) = method.fn(x)

struct PrivateConstantHash{T,H}
    constant::T
    result_method::H # if non-nothing, apply to value `constant`
end
PrivateConstantHash(val) = PrivateConstantHash{typeof(val),Nothing}(val, nothing)
get_value_(x, method::PrivateConstantHash) = method.constant

function ConstantHash(constant, method=nothing)
    Base.depwarn("`ConstantHash` has been deprecated, favor `@ConstantHash`.",
                 :ConstantHash)
    return PrivateConstantHash(constant, method)
end

macro ConstantHash(constant)
    if constant isa Symbol || constant isa String || constant isa Number
        return :(PrivateConstantHash($(hash64(constant)), WriteHash()))
    else
        return :(throw(ArgumentError(string("Unexpected expression: ", $(string(constant))))))
    end
end

function stable_hash_helper(x, hash_state, context, root,
                            method::Union{FnHash,PrivateConstantHash})
    y = get_value_(x, method)
    new_method = @something(method.result_method, hash_method(y, context))
    if typeof(x) == typeof(y) && method == new_method
        methodstr = nameof(typeof(method))
        msg = """`$methodstr` is incorrectly called inside
              `hash_method(::$(typeof(x)), ::$(typeof(context))). Applying
              it would lead to infinite recursion. This can usually be
              fixed by passing a second argument to `$methodstr`."""
        throw(ArgumentError(replace(msg, r"\s+" => " ")))
    end

    return stable_hash_helper(y, hash_state, context, root, new_method)
end

#####
##### Tuples
#####

function stable_hash_helper(x, hash_state, context, root::Union{Val{1},Val{2}},
                            methods::Tuple)
    return hash_foreach(hash_state, root, methods) do method
        return x, method, context
    end
end

# detects when the a container hashes its type
# (so that the hashed type of any elements may be elided)
any_isa(methods::Tuple, ::Type{T}) where {T} = any(x -> x isa T, methods)
function container_hashes_its_type(methods)
    if any_isa(methods, FnHash{<:typeof(stable_type_id)}) ||
       any_isa(methods, ElidedHash{<:typeof(stable_type_id)})
        return any_isa(methods, IterateHash) || any_isa(methods, FieldStructHash)
    elseif any_isa(methods, FnHash{<:typeof(stable_eltype_id)}) ||
           any_isa(methods, ElidedHash{<:typeof(stable_eltype_id)})
        return any_isa(methods, IterateHash)
    end
    return false
end

# tuple hashing when we can elide types (root >= 3)
function stable_hash_helper(x, hash_state, context, root, methods::Tuple)
    if container_hashes_its_type(methods)
        return hash_foreach(hash_state, root, methods) do method
            return x, method, ContainerTypeIsHashed(context)
        end
    else
        return hash_foreach(hash_state, root, methods) do method
            return x, method, context
        end
    end
end

#####
##### HashAndContext
#####

"""

    HashAndContext(method, old_context -> new_context)

A special hash method that changes the context when hashing the contents of an object. The
`method` defines how the object itself should be hashed and the second argument is a
callable which transforms the old context to the new.

For example, here is how we can make sure the arrays in a specific object have a hash that
is invariant to endianness without having to copy the array.

```julia
struct EndianInvariant{P}
    parent_context::P
end
StableHashTraits.parent_context(x::EndianInvariant) = x.parent_context

struct CrossPlatformData
    data::Vector{Int}
end

StableHashTraits.hash_method(::Number, ::EndianInvariant) = FnHash(htol, WriteHash())
StableHashTraits.hash_method(::CrossPlatformData) = HashAndContext(IterateHash(), EndianInvariant)
```

Note that we could accomplish this same behavior using `FnHash(x -> htol.(x.data))`, but it
would require copying that data to do so.
"""
struct HashAndContext{F,M}
    parent::M
    contextfn::F
end
function stable_hash_helper(x, hash_state, context, root, method::HashAndContext)
    return stable_hash_helper(x, hash_state, method.contextfn(context), root, method.parent)
end

#####
##### Deprecations
#####

# deprecations
@deprecate UseWrite() WriteHash()
@deprecate UseIterate() IterateHash()
@deprecate UseProperties(order) StructHash(propertynames => getproperty, order)
@deprecate UseProperties() StructHash(propertynames => getproperty)
@deprecate UseQualifiedName(method) (FnHash(qualified_name, WriteHash()), method)
@deprecate UseQualifiedName() FnHash(qualified_name, WriteHash())
@deprecate UseSize(method) (FnHash(size), method)
@deprecate UseTable() FnHash(Tables.columns,
                             StructHash(Tables.columnnames => Tables.getcolumn))

#####
##### ================ Hash Contexts ================
#####

"""
    StableHashTraits.parent_context(context)

Return the parent context of the given context object. (See [`hash_method`](@ref) for
details of using context). The default method falls back to returning `HashVersion{1}`, but
this is flagged as a deprecation warning; in the future it is expected that all contexts
define this method.

This is normally all that you need to know to implement a new context. However, if your
context is expected to be the root context—one that does not fallback to any parent (akin to
`HashVersion`)—then there may be a bit more work involved. In this case, `parent_context`
should return `nothing` so that the single argument fallback for `hash_method` can be
called. You will also need to define [`StableHashTraits.root_version`](@ref).

Furthermore, if you implement a root context you will probably have to manually manage the
fallback to single-argument `hash_method` methods to avoid method ambiguities.

```julia
# generic fallback method
function hash_method(x::T, ::MyRootContext) where T
    default_method = hash_method(x)
    StableHashTraits.is_implemented(default_method) && return default_method

    # return generic fallback hash trait here
end
```

This works because `hash_method(::Any)` returns a sentinel value
(`StableHashTraits.NotImplemented()`) that indicates that there is no more specific method
available. This pattern is necessary to avoid the method ambiguities that would arise
between `hash_method(x::MyType, ::Any)` and `hash_method(x::Any, ::MyRootContext)`.
Generally if a type implements hash_method for itself, but absent a context, we want the
`hash_method` that does not accept a context argument to be used.
"""
function parent_context(x::Any)
    Base.depwarn("You should explicitly define a `parent_context` method for context " *
                 "`$x`. See details in the docstring of `hash_method`.", :parent_context)
    return HashVersion{1}()
end

"""
    StableHashTraits.root_version(context)

Return the version of the root context: an integer in the range (1, 2). The default
fallback method value returns 1.

In almost all cases, a root hash context should return 2. The optimizations used in
HashVersion{2} include a number of changes to the hash-trait implementations that do not
alter the documented behavior but do change the actual hash value returned because of how
and when elements get hashed.

"""
root_version(x::Nothing) = 1
root_version(x) = root_version(parent_context(x))

#####
##### HashVersion{V} (root contexts)
#####

parent_context(::HashVersion) = nothing
root_version(::HashVersion{V}) where {V} = V

# NOTE: below, using root_version lets us leave `HashVersion{1}` return values unchanged, only
# using the newer (more efficeint) hash_method return-values for `HashVersion{2}`.

function hash_method(x::T, c::HashVersion{V}) where {T,V}
    # we need to find `default_method` here because `hash_method(x::MyType, ::Any)` is less
    # specific than the current method, but if we have something defined for a specific type
    # as the first argument, we want that to be used, rather than this fallback (as if it
    # were defined as `hash_method(::Any)`). Note that changing this method to be x::Any,
    # and using T = typeof(x) would just lead to method ambiguities when trying to decide
    # between `hash_method(::Any, ::HashVersion{V})` vs. `hash_method(::MyType, ::Any)`.
    # Furthermore, this would would require the user to define `hash_method` with two
    # arguments.
    default_method = hash_method(x, parent_context(c)) # we call `parent_context` to exercise all fallbacks
    is_implemented(default_method) && return default_method
    if Base.isprimitivetype(T)
        V < 3 && return WriteHash()
        return (TypeHash(c), WriteHash())
    end
    # merely reordering a struct's fields should be considered an implementation detail, and
    # should not change the hash
    return (TypeHash(c), StructHash(:ByName))
end
TypeHash(::HashVersion{1}) = FnHash(qualified_type_)
TypeHash(::HashVersion) = FnHash(stable_type_id, WriteHash())
TypeNameHash(::HashVersion{1}) = FnHash(qualified_name)
# we can use a more conservative id here, we used a shorter one before to avoid hashing long strings
TypeNameHash(::HashVersion) = FnHash(stable_type_id, WriteHash())

hash_method(::NamedTuple, c::HashVersion) = (TypeNameHash(c), StructHash())
function hash_method(::AbstractRange, c::HashVersion)
    return (TypeNameHash(c), StructHash(:ByName))
end
function hash_method(::AbstractArray, c::HashVersion)
    return (TypeNameHash(c), FnHash(size), IterateHash())
end
function hash_method(::AbstractString, c::HashVersion{V}) where {V}
    return (FnHash(V > 1 ? stable_type_id : qualified_name, WriteHash()),
            WriteHash())
end
hash_method(::Symbol, ::HashVersion{1}) = (PrivateConstantHash(":"), WriteHash())
hash_method(::Symbol, ::HashVersion) = (@ConstantHash(":"), WriteHash())
function hash_method(::AbstractDict, c::HashVersion{V}) where {V}
    return (V < 2 ? FnHash(qualified_name_) :
            FnHash(stable_typename_id, WriteHash()), StructHash(keys => getindex, :ByName))
end
hash_method(::Tuple, c::HashVersion) = (TypeNameHash(c), IterateHash())
hash_method(::Pair, c::HashVersion) = (TypeNameHash(c), IterateHash())
function hash_method(::Type, c::HashVersion{1})
    return (PrivateConstantHash("Base.DataType"), FnHash(qualified_type_))
end
function hash_method(::Type, c::HashVersion)
    return (@ConstantHash("Base.DataType"), TypeHash(c))
end
function hash_method(::Function, c::HashVersion{1})
    return (PrivateConstantHash("Base.Function"), FnHash(qualified_name_))
end
function hash_method(::Function, c::HashVersion)
    return (@ConstantHash("Base.Function"), TypeHash(c))
end
function hash_method(::AbstractSet, c::HashVersion)
    return (TypeNameHash(c), FnHash(sort! ∘ collect))
end
function hash_method(fn::Base.Fix1, c::HashVersion{1})
    return invoke(hash_method, Tuple{Function,typeof(c)}, fn, c)
end
function hash_method(fn::Base.Fix2, c::HashVersion{1})
    return invoke(hash_method, Tuple{Function,typeof(c)}, fn, c)
end
hash_method(fn::Base.Fix1, c::HashVersion) = (@ConstantHash("Base.Fix1"), StructHash())
hash_method(fn::Base.Fix2, c::HashVersion) = (@ConstantHash("Base.Fix2"), StructHash())

#####
##### TablesEq
#####

"""
    TablesEq(parent_context)

In this hash context the order of columns, and the type of the table do not impact the hash
that is created, only the set of columns (as determined by `Tables.columns`), and the hash
of the individual columns matter.
"""
struct TablesEq{T}
    parent::T
end
TablesEq() = TablesEq(HashVersion{1}())
parent_context(x::TablesEq) = x.parent
function hash_method(x::T, m::TablesEq) where {T}
    if Tables.istable(T)
        # NOTE: using root_version let's us ensure that `TableEq` is unchanged when using
        # `HashVersion{1}` as a parent or ancestor, but make use of the updated, more
        # optimized API for `HashVersion{2}`
        return (root_version(m) > 1 ? @ConstantHash("Tables.istable") :
                PrivateConstantHash("Tables.istable"),
                FnHash(Tables.columns, StructHash(Tables.columnnames => Tables.getcolumn)))
    end
    return hash_method(x, parent_context(m))
end

#####
##### ViewsEq
#####

"""
    ViewsEq(parent_context)

Create a hash context where only the contents of an array or string determine its hash: that
is, the type of the array or string (e.g. `SubString` vs. `String`) does not impact the hash
value.
"""
struct ViewsEq{T}
    parent::T
end
ViewsEq() = ViewsEq(HashVersion{1}())
parent_context(x::ViewsEq) = x.parent
# NOTE: using root_version let's us ensure that `ViewsEq` is unchanged when using
# `HashVersion{1}` as a parent or ancestor, but make use of the updated, more optimized API
# for `HashVersion{2}`
function hash_method(::AbstractArray, c::ViewsEq)
    return (root_version(c) > 1 ? @ConstantHash("Base.AbstractArray") :
            PrivateConstantHash("Base.AbstractArray"),
            # NOTE: we hash the eltype so that we can avoid hashing the type for each
            # element (where possible) (c.f. Type Elision)
            (root_version(c) > 2 ? (FnHash(stable_eltype_id),) : ())...,
            FnHash(size), IterateHash())
end
function hash_method(::AbstractString, c::ViewsEq)
    return (root_version(c) > 1 ? @ConstantHash("Base.AbstractString") :
            PrivateConstantHash("Base.AbstractString", WriteHash()), WriteHash())
end

end<|MERGE_RESOLUTION|>--- conflicted
+++ resolved
@@ -9,20 +9,13 @@
 """
     HashVersion{V}()
 
-<<<<<<< HEAD
-The default `hash_context` used by `stable_hash`. There are currently three versions
-(1-3). Unless you are aiming for backwards compatibility with an existing code base
-it is recommended that you use the latest version, as it is fast and avoids
-more hash collisions.
-=======
-The default `hash_context` used by `stable_hash`. There are currently two versions
-(1 and 2). Version 2 is far more optimized than 1 and should generally be used in newly
-written code. Version 1 is the default version, so as to avoid changing the hash computed
-by existing code.
->>>>>>> 14471608
+The default `hash_context` used by `stable_hash`. There are currently two versions (1-3).
+You should generally use the newset version (3) except when prohibited by compatibility
+requirements. Version 1 is the default version, so as to avoid changing the hash computed by
+existing code.
 
 By explicitly passing this hash version in `stable_hash` you ensure that hash values for
-these fallback methods will not change even if new fallbacks are defined.
+these fallback methods will not change even if new hash versions are created.
 """
 struct HashVersion{V}
     function HashVersion{V}() where {V}
@@ -331,11 +324,7 @@
 end
 
 #####
-<<<<<<< HEAD
 ##### Type Elision 
-=======
-##### WriteHash
->>>>>>> 14471608
 #####
 
 # In some cases we can elide type hashes: e.g. for an array, we need not include a hash of
@@ -725,30 +714,8 @@
     return :(return $number)
 end
 
-<<<<<<< HEAD
 stable_eltype_id(x) = stable_type_id(eltype(x))
 
-function cleanup_name(str)
-    # We treat all uses of the `Core` namespace as `Base` across julia versions. What is in
-    # `Core` changes, e.g. Base.Pair in 1.6, becomes Core.Pair in 1.9; also see
-    # https://discourse.julialang.org/t/difference-between-base-and-core/37426
-    str = replace(str, r"^Core\." => "Base.")
-    str = replace(str, ", " => ",") # spacing in type names vary across minor julia versions
-    # in 1.6 and older AbstractVector and AbstractMatrix types get a `where` clause, but in
-    # later versions of julia, they do not
-    str = replace(str, "AbstractVector{T} where T" => "AbstractVector")
-    str = replace(str, "AbstractMatrix{T} where T" => "AbstractMatrix")
-    return str
-end
-function validate_name(str)
-    if occursin(r"\.#[^.]*$", str)
-        throw(ArgumentError("Anonymous types (those containing `#`) cannot be hashed to a reliable value"))
-    end
-    return str
-end
-
-=======
->>>>>>> 14471608
 #####
 ##### FnHash
 #####
