module StableHashTraits

export stable_hash, WriteHash, IterateHash, StructHash, FnHash, ConstantHash, @ConstantHash,
       HashAndContext, HashVersion, qualified_name, qualified_type, TablesEq, ViewsEq,
       stable_typename_id, stable_type_id
using TupleTools, Tables, Compat
# we need this to parse and re-arrange type string outputs in Julia 1.10 and later.
@static if VERSION >= v"1.10"
    using PikaParser
end
using SHA: SHA, sha256

"""
    HashVersion{V}()

The default `hash_context` used by `stable_hash`. There are currently two versions
(1 and 2). Version 2 is far more optimized than 1 and should generally be used in newly
written code. Version 1 is the default version, so as to avoid changing the hash computed
by existing code.

By explicitly passing this hash version in `stable_hash` you ensure that hash values for
these fallback methods will not change even if new fallbacks are defined.
"""
struct HashVersion{V}
    function HashVersion{V}() where {V}
        V == 1 && Base.depwarn("HashVersion{1} is deprecated, favor `HashVersion{2}` in " *
                               "all cases where backwards compatible hash values are not " *
                               "required.", :HashVersion)
        return new{V}()
    end
end

"""
    stable_hash(x, context=HashVersion{1}(); alg=sha256)
    stable_hash(x; alg=sha256, version=1)

Create a stable hash of the given objects. As long as the context remains the same, this is
intended to remain unchanged across julia versions. How each object is hashed is determined
by [`hash_method`](@ref), which aims to have sensible fallbacks.

To ensure the greatest stability, you should explicitly pass the context object. It is also
best to pass an explicit version, since `HashVersion{2}` is generally faster than
`HashVersion{1}`. If the fallback methods change in a future release, the hash you get
by passing an explicit `HashVersion{N}` should *not* change. (Note that the number in
`HashVersion` does not necessarily match the package version of `StableHashTraits`).

Instead of passing a context, you can instead pass a `version` keyword, that will
set the context to `HashVersion{version}()`.

To change the hash algorithm used, pass a different function to `alg`. It accepts any `sha`
related function from `SHA` or any function of the form `hash(x::AbstractArray{UInt8},
[old_hash])`.

The `context` value gets passed as the second argument to [`hash_method`](@ref), and as the
third argument to [`StableHashTraits.write`](@ref)

"""
stable_hash(x; alg=sha256, version=1) = return stable_hash(x, HashVersion{version}(); alg)
function stable_hash(x, context; alg=sha256)
    return compute_hash!(stable_hash_helper(x, HashState(alg, context), context,
                                            hash_method(x, context)))
end

# extract contents of README so we can insert it into the some of the docstrings
let
    readme_file = joinpath(pkgdir(StableHashTraits), "README.md")
    Base.include_dependency(readme_file)
    readme = read(readme_file, String)
    traits = match(r"START_HASH_TRAITS -->(.*)<!-- END_HASH_TRAITS"s, readme).captures[1]
    contexts = match(r"START_CONTEXTS -->(.*)<!-- END_CONTEXTS"s, readme).captures[1]
    # TODO: if we ever generate `Documenter.jl` docs we need to revise the
    # links to symbols here

    @doc """
        StableHashTraits.hash_method(x, [context])

    Retrieve the trait object that indicates how a type should be hashed using `stable_hash`.
    You should return one of the following values.

    $traits

    $contexts
    """ hash_method
end

function hash_method end

# recurse up to the parent until a method is defined or we hit the root (with parent `nothing`)
hash_method(x, context) = hash_method(x, parent_context(context))
# if we hit the root context, we call the one-argument form, which could be extended by a
# user
hash_method(x, ::Nothing) = hash_method(x)
# we signal that a method specific to a type is not available using `NotImplemented`; we
# need this to avoid method ambiguities, see `hash_method(x::T, ::HashContext) where T
# below for details
struct NotImplemented end
hash_method(_) = NotImplemented()
is_implemented(::NotImplemented) = false
is_implemented(_) = true

function stable_hash_helper(x, hash_state, context, method::NotImplemented)
    throw(ArgumentError("There is no appropriate `hash_method` defined for objects" *
                        " of type `$(typeof(x))` in context of type `$(typeof(context))`."))
    return nothing
end

function stable_hash_helper(x, hash_state, context, method)
    throw(ArgumentError("Unrecognized hash method of type `$(typeof(method))` when " *
                        "hashing object $x. The implementation of `hash_method` for this " *
                        "object is invalid."))
    return nothing
end

#####
##### ================ Hash Algorithms ================
#####
"""
    update_hash!(state::HashState, bytes)

Returns the updated hash state given a set of bytes (either a tuple or array of UInt8
values).

    update_hash!(state::HashState, obj, context)

Returns the updated hash, given an object and some context. The object will
be written to some bytes using `StableHashTraits.write(io, obj, context)`.
"""
function update_hash! end

# when a hasher has no internal buffer, we allocate one for each call to `update_hash!`
function update_hash!(hasher, x, context)
    io = IOBuffer()
    write(io, x, context)
    return update_hash!(hasher, take!(io))
end

"""
    HashState(alg, context)

Given a function that implements the hash algorithm to use and the current hash context,
setup the necessary state to track updates to hashing as we traverse an object's structure
and return it.
"""
abstract type HashState end

"""
    compute_hash!(state::HashState)

Return the final hash value to return for `state`
"""
function compute_hash! end

"""
    start_nested_hash!(state::HashState)

Return an updated state that delimits hashing of a nested structure; calls made to
`update_hash!` after start_nested_hash! will be handled as nested elements up until
`end_nested_hash!` is called.
"""
function start_nested_hash! end

"""
    end_nested_hash!(state::HashState)

Return an updated state that delimints the end of a nested structure.
"""
function end_nested_hash! end

"""
    similar_hash_state(state::HashState)

Akin to `similar` for arrays, this constructs a new object of the same concrete type
as `state`
"""
function similar_hash_state end

#####
##### SHA Hashing: support use of `sha256` and related hash functions
#####

for fn in filter(startswith("sha") ∘ string, names(SHA))
    CTX = Symbol(uppercase(string(fn)), :_CTX)
    if CTX in names(SHA)
        # we cheat a little here, technically `SHA_CTX` and friends are not `HashState`
        # but we make them satisfy the same interface below
        @eval function HashState(::typeof(SHA.$(fn)), context)
            root_version(context) < 2 && return SHA.$(CTX)()
            return BufferedHashState(SHA.$(CTX)())
        end
    end
end

# NOTE: while BufferedHashState is a faster implementation of `start/end_nested_hash!`
# we still need a recursive hash implementation to implement `HashVersion{1}()`
start_nested_hash!(ctx::SHA.SHA_CTX) = typeof(ctx)()
function update_hash!(sha::SHA.SHA_CTX, bytes::AbstractVector{UInt8})
    SHA.update!(sha, bytes)
    return sha
end
function end_nested_hash!(hash_state::SHA.SHA_CTX, nested_hash_state)
    SHA.update!(hash_state, SHA.digest!(nested_hash_state))
    return hash_state
end
compute_hash!(sha::SHA.SHA_CTX) = SHA.digest!(sha)
HashState(x::SHA.SHA_CTX, ctx) = x
similar_hash_state(::T) where {T<:SHA.SHA_CTX} = T()

#####
##### RecursiveHashState: handles a function of the form hash(bytes, [old_hash])
#####

function HashState(fn::Function, context)
    root_version(context) < 2 && return RecursiveHashState(fn)
    return BufferedHashState(RecursiveHashState(fn))
end

struct RecursiveHashState{F,T} <: HashState
    fn::F
    val::T
    init::T
end
function RecursiveHashState(fn)
    hash = fn(UInt8[])
    return RecursiveHashState(fn, hash, hash)
end
start_nested_hash!(x::RecursiveHashState) = RecursiveHashState(x.fn, x.init, x.init)
function update_hash!(hasher::RecursiveHashState, bytes::AbstractVector{UInt8})
    return RecursiveHashState(hasher.fn, hasher.fn(bytes, hasher.val), hasher.init)
end
function end_nested_hash!(fn::RecursiveHashState, nested::RecursiveHashState)
    return update_hash!(fn, reinterpret(UInt8, [nested.val;]))
end
compute_hash!(x::RecursiveHashState) = x.val
HashState(x::RecursiveHashState) = x
similar_hash_state(x::RecursiveHashState) = RecursiveHashState(x.fn, x.init, x.init)

#####
##### BufferedHashState: wrapper that buffers bytes before passing them to the hash algorithm
#####

mutable struct BufferedHashState{T} <: HashState
    content_hash_state::T
    delimiter_hash_state::T
    total_bytes_hashed::Int
    bytes::Vector{UInt8} # the bytes that back `io`
    delimiters::Vector{Int} # delimits the start of nested structures (for `start_nested_hash!`), positive is start, negative is stop
    limit::Int # the preferred limit on the size of `io`'s buffer
    io::IOBuffer
end
const HASH_BUFFER_SIZE = 2^14
function BufferedHashState(state, size=HASH_BUFFER_SIZE)
    bytes = Vector{UInt8}(undef, size)
    delimiters = sizehint!(Vector{Int}(), 2size)
    io = IOBuffer(bytes; write=true, read=false)
    return BufferedHashState(state, similar_hash_state(state), 0, bytes, delimiters, size,
                             io)
end

# flush bytes that are stored internally to the underlying hasher
function flush_bytes!(x::BufferedHashState, limit=x.limit - (x.limit >> 2))
    # the default `limit` tries to flush before the allocated buffer increases in size
    if position(x.io) ≥ limit
        x.content_hash_state = update_hash!(x.content_hash_state,
                                            @view x.bytes[1:position(x.io)])
        # we copy reinterpreted because, e.g. `crc32c` will not accept a reinterpreted array
        # (and copying here does not noticeably worsen the benchmarks)
        x.delimiter_hash_state = update_hash!(x.delimiter_hash_state,
                                              copy(reinterpret(UInt8, x.delimiters)))

        empty!(x.delimiters)
        x.total_bytes_hashed += position(x.io) # tack total number of bytes that have been hashed
        seek(x.io, 0)
    end
    return x
end

function start_nested_hash!(x::BufferedHashState)
    push!(x.delimiters, position(x.io) + x.total_bytes_hashed + 1) # position can be zero
    return x
end

function end_nested_hash!(root::BufferedHashState, x::BufferedHashState)
    push!(x.delimiters, -(position(x.io) + x.total_bytes_hashed + 1))
    return x
end

function update_hash!(hasher::BufferedHashState, obj, context)
    write(hasher.io, obj, context)
    flush_bytes!(hasher)
    return hasher
end

function compute_hash!(x::BufferedHashState)
    flush_bytes!(x, 0)
    # recursively hash the delimiter hash state into the content hash
    delimiter_hash = compute_hash!(x.delimiter_hash_state)
    # we copy reinterpreted because, e.g. `crc32c` will not accept a reinterpreted array
    # (and copying here does not noticeably worsen the benchmarks)
    state = update_hash!(x.content_hash_state, copy(reinterpret(UInt8, [delimiter_hash;])))

    return compute_hash!(state)
end
HashState(x::BufferedHashState, ctx) = x
function similar_hash_state(x::BufferedHashState)
    return BufferedHashState(similar_hash_state(x.content_hash_state), x.limit)
end

#####
##### ================ Hash Traits ================
#####

#####
##### WriteHash
#####

struct WriteHash end

"""
    StableHashTraits.write(io, x, [context])

Writes contents of `x` to an `io` buffer to be hashed during a call to `stable_hash`.
Fall back methods are defined as follows:

    write(io, x, context) = write(io, x)
    write(io, x) = Base.write(io, x)

Users of `StableHashTraits` can overwrite either the 2 or 3 argument version for
their types to customize the behavior of `stable_hash`.

See also: [`StableHashTraits.hash_method`](@ref).
"""
write(io, x, context) = write(io, x)
write(io, x) = Base.write(io, x)

function stable_hash_helper(x, hash_state, context, ::WriteHash)
    return update_hash!(hash_state, x, context)
end

#####
##### IterateHash
#####

struct IterateHash end
function stable_hash_helper(xs, hash_state, context, ::IterateHash)
    return hash_foreach(hash_state, context, xs) do x
        return x, hash_method(x, context)
    end
end

function hash_foreach(fn, hash_state, context, xs)
    root_version(context) > 1 && return hash_foreach_new(fn, hash_state, context, xs)
    return hash_foreach_old(fn, hash_state, context, xs)
end

function hash_foreach_old(fn, hash_state, context, xs)
    for x in xs
        f_x, method = fn(x)
        inner_state = start_nested_hash!(hash_state)
        inner_state = stable_hash_helper(f_x, inner_state, context, method)
        hash_state = end_nested_hash!(hash_state, inner_state)
    end
    return hash_state
end

function hash_foreach_new(fn, hash_state, context, xs)
    inner_state = start_nested_hash!(hash_state)
    for x in xs
        f_x, method = fn(x)
        inner_state = stable_hash_helper(f_x, inner_state, context, method)
    end
    hash_state = end_nested_hash!(hash_state, inner_state)
    return hash_state
end

#####
##### StructHash
#####

struct StructHash{P,S}
    fnpair::P
end
fieldnames_(::T) where {T} = fieldnames(T)
StructHash(sort::Symbol) = StructHash(fieldnames_ => getfield, sort)
function StructHash(fnpair::Pair=fieldnames_ => getfield, by::Symbol=:ByOrder)
    by ∈ (:ByName, :ByOrder) || error("Expected a valid sort order (:ByName or :ByOrder).")
    return StructHash{typeof(fnpair),by}(fnpair)
end
orderfields(::StructHash{<:Any,:ByOrder}, props) = props
orderfields(::StructHash{<:Any,:ByName}, props) = sort_(props)
sort_(x::Tuple) = TupleTools.sort(x; by=string)
sort_(x::AbstractSet) = sort!(collect(x); by=string)
sort_(x) = sort(x; by=string)
@generated function sorted_field_names(T)
    return sort_(fieldnames(T))
end

function stable_hash_helper(x, hash_state, context, use::StructHash{<:Any,S}) where {S}
    fieldsfn, getfieldfn = use.fnpair
    if root_version(context) > 1 && fieldsfn isa typeof(fieldnames_)
        # NOTE: hashes the field names at compile time if possible (~x10 speed up)
        hash_state = stable_hash_helper(stable_typefields_id(x), hash_state, context,
                                        WriteHash())
        # NOTE: sort fields at compile time if possible (~x1.33 speed up)
        fields = S == :ByName ? sorted_field_names(x) : fieldnames_(x)
        hash_state = hash_foreach(hash_state, context, fields) do k
            val = getfieldfn(x, k)
            return val, hash_method(val, context)
        end
    else
        return hash_foreach(hash_state, context, orderfields(use, fieldsfn(x))) do k
            pair = k => getfieldfn(x, k)
            return pair, hash_method(pair, context)
        end
    end
end

#####
##### Stable values for types
#####

<<<<<<< HEAD
include("cleanup_name.jl")
=======
function cleanup_name(str)
    # We treat all uses of the `Core` namespace as `Base` across julia versions. What is in
    # `Core` changes, e.g. Base.Pair in 1.6, becomes Core.Pair in 1.9; also see
    # https://discourse.julialang.org/t/difference-between-base-and-core/37426
    str = replace(str, r"^Core\." => "Base.")
    str = replace(str, ", " => ",") # spacing in type names vary across minor julia versions
    # in 1.6 and older AbstractVector and AbstractMatrix types get a `where` clause, but in
    # later versions of julia, they do not
    str = replace(str, "AbstractVector{T} where T" => "AbstractVector")
    str = replace(str, "AbstractMatrix{T} where T" => "AbstractMatrix")
    # cleanup pluto workspace names

    # handle pluto symbols

    # TODO: eventually, when we create hash version 3 (which will generate strings from
    # scratch rather than leveraging `string(T)`), we should handle pluto symbols by
    # checking `is_inside_pluto` as defined here
    # https://github.com/JuliaPluto/PlutoHooks.jl/blob/f6bc0a3962a700257641c3449db344cf0ddeae1d/src/notebook.jl#L89-L98

    # NOTE: in more recent julia versions (>= 1.8) the values are surrounded by `var`
    # qualifiers
    str = replace(str, r"var\"workspace#[0-9]+\"" => "PlutoWorkspace")
    str = replace(str, r"workspace#[0-9]+" => "PlutoWorkspace")
    return str
end
>>>>>>> 198c17f8

function validate_name(str)
    if occursin("#", str)
        throw(ArgumentError("Anonymous types (those containing `#`) cannot be hashed to a reliable value: found type $str"))
    end
    return str
end

qname_(T, name) = validate_name(cleanup_name(string(parentmodule(T), '.', name(T))))
qualified_name_(fn::Function) = qname_(fn, nameof)
qualified_type_(fn::Function) = qname_(fn, string)
qualified_name_(x::T) where {T} = qname_(T <: DataType ? x : T, nameof)
qualified_type_(x::T) where {T} = qname_(T <: DataType ? x : T, string)
qualified_(T, ::Val{:name}) = qualified_name_(T)
qualified_(T, ::Val{:type}) = qualified_type_(T)
# we need `Type{Val}` methods below because the generated functions that call `qualified_`
# only have access to the type of a value
qualified_(T, ::Type{Val{:name}}) = qualified_name_(T)
qualified_(T, ::Type{Val{:type}}) = qualified_type_(T)

# deprecate external use of `qualified_name/type`
function qualified_name(x)
    Base.depwarn("`qualified_name` is deprecated, favor `stable_typename_id` in all cases " *
                 "where backwards compatible hash values are not required.",
                 :qualified_name)
    return qualified_name_(x)
end
function qualified_type(x)
    Base.depwarn("`qualified_type` is deprecated, favor `stable_type_id` in all cases " *
                 "where backwards compatible hash values are not required.",
                 :qualified_type)
    return qualified_type_(x)
end

bytes_of_val(f) = reinterpret(UInt8, [f;])
bytes_of_val(f::Symbol) = codeunits(String(f))
bytes_of_val(f::String) = codeunits(f)
function hash64(x)
    bytes = sha256(bytes_of_val(x))
    # take the first 64 bytes of `bytes`
    return first(reinterpret(UInt64, bytes))
end
function hash64(values::Tuple)
    sha = SHA.SHA2_256_CTX()
    for val in values
        SHA.update!(sha, bytes_of_val(val))
    end
    bytes = SHA.digest!(sha)
    # take the first 64 bytes of our hash
    return first(reinterpret(UInt64, bytes))
end

# NOTE: using stable_{typename|type}_id increases speed by ~x10-20 vs. `qualified_name`

"""
    stable_typename_id(x)

Returns a 64 bit hash that is the same for a given type so long as the name and the module
of the type doesn't change.

## Example

```jldoctest
julia> stable_typename_id([1, 2, 3])
0x56c6b9ca080a0aa4

julia> stable_typename_id(["a", "b"])
0x56c6b9ca080a0aa4
```

!!! note
    If the module of a type is `Core` it is renamed to `Base` before hashing because the
    location of some types changes between `Core` to `Base` across julia versions.
    Likewise, the type names of AbstractArray types are made uniform
    as their printing changes from Julia 1.6 -> 1.7.
"""
stable_typename_id(x) = stable_id_helper(x, Val(:name))
stable_id_helper(::Type{T}, of::Val) where {T} = hash64(qualified_(T, of))
@generated function stable_id_helper(x, of)
    T = x <: Function ? x.instance : x
    str = qualified_(T, of)
    number = hash64(str)
    :(return $number)
end

"""
    stable_type_id(x)`

Returns a 64 bit hash that is the same for a given type so long as the module, and string
representation of a type is the same (invariant to comma spacing).

## Example

```jldoctest
julia> stable_type_id([1, 2, 3])
0xfd5878e59e259648

julia> stable_type_id(["a", "b"])
0xe191f67c4c8e3370
```

!!! note
    If the module of a type is `Core` it is renamed to `Base` before hashing because the
    location of some types changes between `Core` to `Base` across julia versions.
    Likewise, the type names of AbstractArray types are made uniform
    as their printing changes from Julia 1.6 -> 1.7.
"""
stable_type_id(x) = stable_id_helper(x, Val(:type))

"""
    stable_typefields_id(x)

Returns a 64 bit hash that is the same for a given type so long as the set of field names
remains unchanged.
"""
stable_typefields_id(::Type{T}) where {T} = hash64(sort_(fieldnames(T)))
@generated function stable_typefields_id(x)
    number = hash64(sort_(fieldnames(x)))
    return :(return $number)
end

#####
##### FnHash
#####

struct FnHash{F,H}
    fn::F
    result_method::H # if non-nothing, apply to result of `fn`
end
FnHash(fn) = FnHash{typeof(fn),Nothing}(fn, nothing)
get_value_(x, method::FnHash) = method.fn(x)

struct PrivateConstantHash{T,H}
    constant::T
    result_method::H # if non-nothing, apply to value `constant`
end
PrivateConstantHash(val) = PrivateConstantHash{typeof(val),Nothing}(val, nothing)
get_value_(x, method::PrivateConstantHash) = method.constant

function ConstantHash(constant, method=nothing)
    Base.depwarn("`ConstantHash` has been deprecated, favor `@ConstantHash`.",
                 :ConstantHash)
    return PrivateConstantHash(constant, method)
end

macro ConstantHash(constant)
    if constant isa Symbol || constant isa String || constant isa Number
        return :(PrivateConstantHash($(hash64(constant)), WriteHash()))
    else
        return :(throw(ArgumentError(string("Unexpected expression: ", $(string(constant))))))
    end
end

function stable_hash_helper(x, hash_state, context,
                            method::Union{FnHash,PrivateConstantHash})
    y = get_value_(x, method)
    new_method = @something(method.result_method, hash_method(y, context))
    if typeof(x) == typeof(y) && method == new_method
        methodstr = nameof(typeof(method))
        msg = """`$methodstr` is incorrectly called inside
              `hash_method(::$(typeof(x)), ::$(typeof(context))). Applying
              it would lead to infinite recursion. This can usually be
              fixed by passing a second argument to `$methodstr`."""
        throw(ArgumentError(replace(msg, r"\s+" => " ")))
    end

    return stable_hash_helper(y, hash_state, context, new_method)
end

#####
##### Tuples
#####

function stable_hash_helper(x, hash_state, context, methods::Tuple)
    return hash_foreach(hash_state, context, methods) do method
        return x, method
    end
end

#####
##### HashAndContext
#####

"""

    HashAndContext(method, old_context -> new_context)

A special hash method that changes the context when hashing the contents of an object. The
`method` defines how the object itself should be hashed and the second argument is a
callable which transforms the old context to the new.

For example, here is how we can make sure the arrays in a specific object have a hash that
is invariant to endianness without having to copy the array.

```julia
struct EndianInvariant{P}
    parent_context::P
end
StableHashTraits.parent_context(x::EndianInvariant) = x.parent_context

struct CrossPlatformData
    data::Vector{Int}
end

StableHashTraits.hash_method(::Number, ::EndianInvariant) = FnHash(htol, WriteHash())
StableHashTraits.hash_method(::CrossPlatformData) = HashAndContext(IterateHash(), EndianInvariant)
```

Note that we could accomplish this same behavior using `FnHash(x -> htol.(x.data))`, but it
would require copying that data to do so.
"""
struct HashAndContext{F,M}
    parent::M
    contextfn::F
end
function stable_hash_helper(x, hash_state, context, method::HashAndContext)
    return stable_hash_helper(x, hash_state, method.contextfn(context), method.parent)
end

#####
##### Deprecations
#####

# deprecations
@deprecate UseWrite() WriteHash()
@deprecate UseIterate() IterateHash()
@deprecate UseProperties(order) StructHash(propertynames => getproperty, order)
@deprecate UseProperties() StructHash(propertynames => getproperty)
@deprecate UseQualifiedName(method) (FnHash(qualified_name, WriteHash()), method)
@deprecate UseQualifiedName() FnHash(qualified_name, WriteHash())
@deprecate UseSize(method) (FnHash(size), method)
@deprecate UseTable() FnHash(Tables.columns,
                             StructHash(Tables.columnnames => Tables.getcolumn))

#####
##### ================ Hash Contexts ================
#####

"""
    StableHashTraits.parent_context(context)

Return the parent context of the given context object. (See [`hash_method`](@ref) for
details of using context). The default method falls back to returning `HashVersion{1}`, but
this is flagged as a deprecation warning; in the future it is expected that all contexts
define this method.

This is normally all that you need to know to implement a new context. However, if your
context is expected to be the root context—one that does not fallback to any parent (akin to
`HashVersion`)—then there may be a bit more work involved. In this case, `parent_context`
should return `nothing` so that the single argument fallback for `hash_method` can be
called. You will also need to define [`StableHashTraits.root_version`](@ref).

Furthermore, if you implement a root context you will probably have to manually manage the
fallback to single-argument `hash_method` methods to avoid method ambiguities.

```julia
# generic fallback method
function hash_method(x::T, ::MyRootContext) where T
    default_method = hash_method(x)
    StableHashTraits.is_implemented(default_method) && return default_method

    # return generic fallback hash trait here
end
```

This works because `hash_method(::Any)` returns a sentinel value
(`StableHashTraits.NotImplemented()`) that indicates that there is no more specific method
available. This pattern is necessary to avoid the method ambiguities that would arise
between `hash_method(x::MyType, ::Any)` and `hash_method(x::Any, ::MyRootContext)`.
Generally if a type implements hash_method for itself, but absent a context, we want the
`hash_method` that does not accept a context argument to be used.
"""
function parent_context(x::Any)
    Base.depwarn("You should explicitly define a `parent_context` method for context " *
                 "`$x`. See details in the docstring of `hash_method`.", :parent_context)
    return HashVersion{1}()
end

"""
    StableHashTraits.root_version(context)

Return the version of the root context: an integer in the range (1, 2). The default
fallback method value returns 1.

In almost all cases, a root hash context should return 2. The optimizations used in
HashVersion{2} include a number of changes to the hash-trait implementations that do not
alter the documented behavior but do change the actual hash value returned because of how
and when elements get hashed.

"""
root_version(x::Nothing) = 1
root_version(x) = root_version(parent_context(x))

#####
##### HashVersion{V} (root contexts)
#####

parent_context(::HashVersion) = nothing
root_version(::HashVersion{V}) where {V} = V

# NOTE: below, using root_version lets us leave `HashVersion{1}` return values unchanged, only
# using the newer (more efficeint) hash_method return-values for `HashVersion{2}`.

function hash_method(x::T, c::HashVersion{V}) where {T,V}
    # we need to find `default_method` here because `hash_method(x::MyType, ::Any)` is less
    # specific than the current method, but if we have something defined for a specific type
    # as the first argument, we want that to be used, rather than this fallback (as if it
    # were defined as `hash_method(::Any)`). Note that changing this method to be x::Any,
    # and using T = typeof(x) would just lead to method ambiguities when trying to decide
    # between `hash_method(::Any, ::HashVersion{V})` vs. `hash_method(::MyType, ::Any)`.
    # Furthermore, this would would require the user to define `hash_method` with two
    # arguments.
    default_method = hash_method(x, parent_context(c)) # we call `parent_context` to exercise all fallbacks
    is_implemented(default_method) && return default_method
    Base.isprimitivetype(T) && return WriteHash()
    # merely reordering a struct's fields should be considered an implementation detail, and
    # should not change the hash
    return (TypeHash(c), StructHash(:ByName))
end
TypeHash(::HashVersion{1}) = FnHash(qualified_type_)
TypeHash(::HashVersion) = FnHash(stable_type_id, WriteHash())
TypeNameHash(::HashVersion{1}) = FnHash(qualified_name)
# we can use a more conservative id here, we used a shorter one before to avoid hashing long strings
TypeNameHash(::HashVersion) = FnHash(stable_type_id, WriteHash())

hash_method(::NamedTuple, c::HashVersion) = (TypeNameHash(c), StructHash())
function hash_method(::AbstractRange, c::HashVersion)
    return (TypeNameHash(c), StructHash(:ByName))
end
function hash_method(::AbstractArray, c::HashVersion)
    return (TypeNameHash(c), FnHash(size), IterateHash())
end
function hash_method(::AbstractString, c::HashVersion{V}) where {V}
    return (FnHash(V > 1 ? stable_type_id : qualified_name, WriteHash()),
            WriteHash())
end
hash_method(::Symbol, ::HashVersion{1}) = (PrivateConstantHash(":"), WriteHash())
hash_method(::Symbol, ::HashVersion) = (@ConstantHash(":"), WriteHash())
function hash_method(::AbstractDict, c::HashVersion{V}) where {V}
    return (V < 2 ? FnHash(qualified_name_) :
            FnHash(stable_typename_id, WriteHash()), StructHash(keys => getindex, :ByName))
end
hash_method(::Tuple, c::HashVersion) = (TypeNameHash(c), IterateHash())
hash_method(::Pair, c::HashVersion) = (TypeNameHash(c), IterateHash())
function hash_method(::Type, c::HashVersion{1})
    return (PrivateConstantHash("Base.DataType"), FnHash(qualified_type_))
end
function hash_method(::Type, c::HashVersion)
    return (@ConstantHash("Base.DataType"), TypeHash(c))
end
function hash_method(::Function, c::HashVersion{1})
    return (PrivateConstantHash("Base.Function"), FnHash(qualified_name_))
end
function hash_method(::Function, c::HashVersion)
    return (@ConstantHash("Base.Function"), TypeHash(c))
end
function hash_method(::AbstractSet, c::HashVersion)
    return (TypeNameHash(c), FnHash(sort! ∘ collect))
end
function hash_method(fn::Base.Fix1, c::HashVersion{1})
    return invoke(hash_method, Tuple{Function,typeof(c)}, fn, c)
end
function hash_method(fn::Base.Fix2, c::HashVersion{1})
    return invoke(hash_method, Tuple{Function,typeof(c)}, fn, c)
end
hash_method(fn::Base.Fix1, c::HashVersion) = (@ConstantHash("Base.Fix1"), StructHash())
hash_method(fn::Base.Fix2, c::HashVersion) = (@ConstantHash("Base.Fix2"), StructHash())

#####
##### TablesEq
#####

"""
    TablesEq(parent_context)

In this hash context the order of columns, and the type of the table do not impact the hash
that is created, only the set of columns (as determined by `Tables.columns`), and the hash
of the individual columns matter.
"""
struct TablesEq{T}
    parent::T
end
TablesEq() = TablesEq(HashVersion{1}())
parent_context(x::TablesEq) = x.parent
function hash_method(x::T, m::TablesEq) where {T}
    if Tables.istable(T)
        # NOTE: using root_version let's us ensure that `TableEq` is unchanged when using
        # `HashVersion{1}` as a parent or ancestor, but make use of the updated, more
        # optimized API for `HashVersion{2}`
        return (root_version(m) > 1 ? @ConstantHash("Tables.istable") :
                PrivateConstantHash("Tables.istable"),
                FnHash(Tables.columns, StructHash(Tables.columnnames => Tables.getcolumn)))
    end
    return hash_method(x, parent_context(m))
end

#####
##### ViewsEq
#####

"""
    ViewsEq(parent_context)

Create a hash context where only the contents of an array or string determine its hash: that
is, the type of the array or string (e.g. `SubString` vs. `String`) does not impact the hash
value.
"""
struct ViewsEq{T}
    parent::T
end
ViewsEq() = ViewsEq(HashVersion{1}())
parent_context(x::ViewsEq) = x.parent
# NOTE: using root_version let's us ensure that `ViewsEq` is unchanged when using
# `HashVersion{1}` as a parent or ancestor, but make use of the updated, more optimized API
# for `HashVersion{2}`
function hash_method(::AbstractArray, c::ViewsEq)
    return (root_version(c) > 1 ? @ConstantHash("Base.AbstractArray") :
            PrivateConstantHash("Base.AbstractArray"), FnHash(size), IterateHash())
end
function hash_method(::AbstractString, c::ViewsEq)
    return (root_version(c) > 1 ? @ConstantHash("Base.AbstractString") :
            PrivateConstantHash("Base.AbstractString", WriteHash()), WriteHash())
end

end<|MERGE_RESOLUTION|>--- conflicted
+++ resolved
@@ -418,35 +418,7 @@
 ##### Stable values for types
 #####
 
-<<<<<<< HEAD
 include("cleanup_name.jl")
-=======
-function cleanup_name(str)
-    # We treat all uses of the `Core` namespace as `Base` across julia versions. What is in
-    # `Core` changes, e.g. Base.Pair in 1.6, becomes Core.Pair in 1.9; also see
-    # https://discourse.julialang.org/t/difference-between-base-and-core/37426
-    str = replace(str, r"^Core\." => "Base.")
-    str = replace(str, ", " => ",") # spacing in type names vary across minor julia versions
-    # in 1.6 and older AbstractVector and AbstractMatrix types get a `where` clause, but in
-    # later versions of julia, they do not
-    str = replace(str, "AbstractVector{T} where T" => "AbstractVector")
-    str = replace(str, "AbstractMatrix{T} where T" => "AbstractMatrix")
-    # cleanup pluto workspace names
-
-    # handle pluto symbols
-
-    # TODO: eventually, when we create hash version 3 (which will generate strings from
-    # scratch rather than leveraging `string(T)`), we should handle pluto symbols by
-    # checking `is_inside_pluto` as defined here
-    # https://github.com/JuliaPluto/PlutoHooks.jl/blob/f6bc0a3962a700257641c3449db344cf0ddeae1d/src/notebook.jl#L89-L98
-
-    # NOTE: in more recent julia versions (>= 1.8) the values are surrounded by `var`
-    # qualifiers
-    str = replace(str, r"var\"workspace#[0-9]+\"" => "PlutoWorkspace")
-    str = replace(str, r"workspace#[0-9]+" => "PlutoWorkspace")
-    return str
-end
->>>>>>> 198c17f8
 
 function validate_name(str)
     if occursin("#", str)
