module StableHashTraits

export stable_hash, WriteHash, IterateHash, StructHash, FnHash, ConstantHash,
       HashAndContext, HashVersion, qualified_name, qualified_type, TablesEq, ViewsEq,
       stable_typename_id, stable_type_id, stable_eltype_id
using TupleTools, Tables, Compat
using SHA: SHA, sha256

"""
    HashVersion{V}()

The default `hash_context` used by `stable_hash`. There are currently three versions
(1-3). Unless you are aiming for backwards compatibility with an existing code base
it is recommended that you use the latest version, as it is fast and avoids
more hash collisions.

By explicitly passing this hash version in `stable_hash` you ensure that hash values for 
these fallback methods will not change even if new fallbacks are defined. 
"""
struct HashVersion{V}
    function HashVersion{V}() where {V}
        V < 3 && Base.depwarn("HashVersion{V} with V < 2 is deprecated, favor `HashVersion{3}` in " *
                               "all cases where backwards compatible hash values are not " *
                               "required.", :HashVersion)
        return new{V}()
    end
end

"""
    stable_hash(x, context=HashVersion{1}(); alg=sha256)

Create a stable hash of the given objects. As long as the context remains the same, this is
intended to remain unchanged across julia versions. How each object is hashed is determined
by [`hash_method`](@ref), which aims to have sensible fallbacks.

To ensure the greatest stability, you should explicitly pass the context object. It is also
best to pass an explicit version, since `HashVersion{3}` is generally faster and has fewer
hash collisions, it is the recommended version. If the fallback methods change in a future
release, the hash you get by passing an explicit `HashVersion{N}` should *not* change. (Note
that the number in `HashVersion` does not necessarily match the package version of
`StableHashTraits`).

To change the hash algorithm used, pass a different function to `alg`. It accepts any `sha`
related function from `SHA` or any function of the form `hash(x::AbstractArray{UInt8},
[old_hash])`. 

The `context` value gets passed as the second argument to [`hash_method`](@ref), and as the
third argument to [`StableHashTraits.write`](@ref)

"""
function stable_hash(x, context=HashVersion{1}(); alg=sha256)
    return compute_hash!(stable_hash_helper(x, setup_hash_state(alg, context), context,
                                            Val(root_version(context)), 
                                            hash_method(x, context)))
end

# extract contents of README so we can insert it into the some of the docstrings
const HASH_TRAITS_DOCS, HASH_CONTEXT_DOCS = let
    readme = read(joinpath(pkgdir(StableHashTraits), "README.md"), String)
    traits = match(r"START_HASH_TRAITS -->(.*)<!-- END_HASH_TRAITS"s, readme).captures[1]
    contexts = match(r"START_CONTEXTS -->(.*)<!-- END_CONTEXTS"s, readme).captures[1]
    # TODO: if we ever generate `Documenter.jl` docs we need to revise the
    # links to symbols here

    traits, contexts
end

"""
    hash_method(x, [context])

Retrieve the trait object that indicates how a type should be hashed using `stable_hash`.
You should return one of the following values.

$HASH_TRAITS_DOCS

$HASH_CONTEXT_DOCS
"""
function hash_method end

# recurse up to the parent until a method is defined or we hit the root (with parent `nothing`)
hash_method(x, context) = hash_method(x, parent_context(context))
# if we hit the root context, we call the one-argument form, which could be extended by a
# user
hash_method(x, ::Nothing) = hash_method(x)
# we signal that a method specific to a type is not available using `NotImplemented`; we
# need this to avoid method ambiguities, see `hash_method(x::T, ::HashContext{1}) where T`
# below for details
struct NotImplemented end
hash_method(_) = NotImplemented()
is_implemented(::NotImplemented) = false
is_implemented(_) = true

function stable_hash_helper(x, hash_state, context, root, method::NotImplemented)
    throw(ArgumentError("There is no appropriate `hash_method` defined for objects" *
                        " of type `$(typeof(x))` in context of type `$(typeof(context))`."))
    return nothing
end

function stable_hash_helper(x, hash_state, context, root, method)
    throw(ArgumentError("Unreconized hash method of type `$(typeof(method))` when " *
                        "hashing object $x. The implementation of `hash_method` for this " *
                        "object is invalid."))
    return nothing
end

#####
##### ================ Hash Algorithms ================
#####
"""
    update_hash!(state, bytes)

Returns the updated hash state given a set of bytes (either a tuple or array of UInt8
values).
"""
function update_hash! end

"""
    setup_hash_state(alg, context)

Given a function that specifies the hash algorithm to use and the current hash context,
setup the necessary state to track updates to hashing as we traverse an object's structure
and return it.
"""
function setup_hash_state end

"""
    compute_hash!(state)

Return the final hash value to return for `state`
"""
function compute_hash! end

"""
    start_hash!(state)

Return an updated state that delimits hashing of a nested structure; calls made to
`update_hash!` after start_hash! will be handled as nested elements up until `stop_hash!` is
called.
"""
function start_hash! end

"""
    stop_hash!(state)

Return an updated state that delimints the end of a nested structure.
"""
function stop_hash! end

#####
##### SHA Hashing: support use of `sha256` and related hash functions
#####

for fn in filter(startswith("sha") ∘ string, names(SHA))
    CTX = Symbol(uppercase(string(fn)), :_CTX)
    if CTX in names(SHA)
        @eval function setup_hash_state(::typeof(SHA.$(fn)), context)
            root_version(context) < 2 && return SHA.$(CTX)()
            return MarkerHash(BufferedHash(SHA.$(CTX)()))
        end
    end
end

# NOTE: while MarkerHash is a faster implementation of `start/stop_hash!`
# we still need a recursive hash implementation to implement `HashVersion{1}()`
start_hash!(ctx::SHA.SHA_CTX) = typeof(ctx)()
update_hash!(sha::SHA.SHA_CTX, bytes) = (SHA.update!(sha, bytes); sha)
function stop_hash!(hash_state::SHA.SHA_CTX, nested_hash_state)
    return update_hash!(hash_state, SHA.digest!(nested_hash_state))
end
compute_hash!(sha::SHA.SHA_CTX) = SHA.digest!(sha)

#####
##### RecursiveHash: handles a function of the form hash(bytes, [old_hash]) 
#####

function setup_hash_state(fn::Function, context)
    root_version(context) < 2 && return RecursiveHash(fn)
    return MarkerHash(BufferedHash(RecursiveHash(fn)))
end

struct RecursiveHash{F,T}
    fn::F
    val::T
    init::T
end
function RecursiveHash(fn)
    hash = fn(UInt8[])
    return RecursiveHash(fn, hash, hash)
end
start_hash!(x::RecursiveHash) = RecursiveHash(x.fn, x.init, x.init)
update_hash!(x::RecursiveHash, bytes) = RecursiveHash(x.fn, x.fn(bytes, x.val), x.init)
function stop_hash!(fn::RecursiveHash, nested::RecursiveHash)
    return update_hash!(fn, reinterpret(UInt8, [nested.val]))
end
compute_hash!(x::RecursiveHash) = x.val

#####
##### BufferedHash: wrapper that buffers bytes before passing them to the hash algorithm 
#####

# NOTE: buffered hash never needs to implement `start/stop_hash!` since that
# is handled by `MarkerHash`

mutable struct BufferedHash{T}
    hash::T
    bytes::Vector{UInt8}
    limit::Int
    io::IOBuffer
end
const HASH_BUFFER_SIZE = 2^14
function BufferedHash(hash, size=HASH_BUFFER_SIZE)
    bytes = Vector{UInt8}(undef, size)
    io = IOBuffer(bytes; write=true, read=false)
    return BufferedHash(hash, bytes, size, io)
end
write_(io::IO, x) = Base.write(io, x)
function write_(io::IO, bytes::Tuple)
    @inbounds for b in bytes
        Base.write(io, b)
    end
end

function flush_bytes!(x::BufferedHash)
    # try to avoid overflowing the allocated buffer
    if position(x.io) ≥ x.limit - (x.limit >> 2)
        x.hash = update_hash!(x.hash, @view x.bytes[1:position(x.io)])
        seek(x.io, 0)
    end
end

function update_hash!(x::BufferedHash, bytes)
    write_(x.io, bytes)
    flush_bytes!(x)
    return x
end

function compute_hash!(x::BufferedHash)
    hash = if position(x.io) > 0
        update_hash!(x.hash, @view x.bytes[1:position(x.io)])
    else
        x.hash
    end
    return compute_hash!(hash)
end

#####
##### MarkerHash: wrapper that uses delimiters to handle `start/stop_hash!` 
#####

struct MarkerHash{T}
    hash::T
end
function start_hash!(x::MarkerHash)
    return MarkerHash(update_hash!(x.hash, (0x01,)))
end
update_hash!(x::MarkerHash, bytes) = MarkerHash(update_hash!(x.hash, bytes))
function stop_hash!(::MarkerHash, nested::MarkerHash)
    return MarkerHash(update_hash!(nested.hash, (0x02,)))
end
compute_hash!(x::MarkerHash) = compute_hash!(x.hash)

#####
##### ================ Hash Traits ================
#####

#####
##### WriteHash 
#####

struct WriteHash end

"""
    StableHashTraits.write(io, x, [context])

Writes contents of `x` to an `io` buffer to be hashed during a call to `stable_hash`.
Fall back methods are defined as follows:

    write(io, x, context) = write(io, x)
    write(io, x) = Base.write(io, x)

Users of `StableHashTraits` can overwrite either the 2 or 3 argument version for 
their types to customize the behavior of `stable_hash`. 

See also: [`StableHashTraits.hash_method`](@ref).
"""
write(io, x, context) = write(io, x)
write(io, x) = Base.write(io, x)

function stable_hash_helper(x, hash_state, context, root, ::WriteHash)
    io = IOBuffer()
    write(io, x, context)
    return update_hash!(hash_state, take!(io))
end

# with a buffered hash, we don't need to create a new IOBuffer
# just use the one we've already allocated
function stable_hash_helper(obj, hash_state::MarkerHash{<:BufferedHash}, context,
                            root, c::WriteHash)
    return MarkerHash(stable_hash_helper(obj, hash_state.hash, context, root, c))
end

function stable_hash_helper(obj, hash_state::BufferedHash, context, root, ::WriteHash)
    write(hash_state.io, obj, context)
    flush_bytes!(hash_state)
    return hash_state
end

#####
##### FnHash 
#####

struct FnHash{F,H}
    fn::F
    result_method::H # if non-nothing, apply to result of `fn`
end
FnHash(fn) = FnHash{typeof(fn),Nothing}(fn, nothing)
get_value_(x, method::FnHash) = method.fn(x)

struct ConstantHash{T,H}
    constant::T
    result_method::H # if non-nothing, apply to value `constant`
end
ConstantHash(val) = ConstantHash{typeof(val),Nothing}(val, nothing)
get_value_(x, method::ConstantHash) = method.constant

function stable_hash_helper(x, hash_state, context, root, method::Union{FnHash,ConstantHash})
    y = get_value_(x, method)
    new_method = @something(method.result_method, hash_method(y, context))
    if typeof(x) == typeof(y) && method == new_method
        methodstr = nameof(typeof(method))
        msg = """`$methodstr` is incorrectly called inside 
              `hash_method(::$(typeof(x)), ::$(typeof(context))). Applying
              it would lead to infinite recursion. This can usually be
              fixed by passing a second argument to `$methodstr`."""
        throw(ArgumentError(replace(msg, r"\s+" => " ")))
    end

    return stable_hash_helper(y, hash_state, context, root, new_method)
end

#####
##### Type Elision 
#####

# Type elision strips a hash method of type-based identifiers of an object

struct ElideType{P}
    parent::P
end
parent_context(x::ElideType) = x.parent
ignore_elision(x) = x
ignore_elision(x::ElideType) = parent_context(x)

struct ElidedTypeHash end

elide_type(trait) = trait
elide_type(trait::Tuple{}) = ()
function elide_type(trait::Tuple)
    head, rest... = trait
    return elide_head_type(head, rest)
end

function stable_type_id end
elide_head_type(x::FnHash{<:typeof(stable_type_id)}, rest) = ElidedTypeHash(), rest...
elide_head_type(x, rest) = (x, elide_type(rest)...)

#####
##### IterateHash 
#####

eltype_(xs) = eltype_(xs, Base.IteratorEltype(xs))
eltype_(_, _) = Any
eltype_(x, ::Base.HasEltype) = eltype(x)

struct IterateHash end
function stable_hash_helper(xs, hash_state, context, root, ::IterateHash)
    if !(root isa Union{Val{1}, Val{2}}) &&
       context isa ElideType && 
       (isdispatchtuple(typeof(xs)) || isdispatchtuple(Tuple{eltype_(xs)}))
       
        return hash_foreach(hash_state, root, xs) do x
            x, elide_type(hash_method(x, context)), ignore_elision(context)
        end
    else
        return hash_foreach(hash_state, root, xs) do x
            return x, hash_method(x, context), context
        end
    end
end

function hash_foreach(fn, hash_state, root::Val{1}, xs)
    for x in xs
        f_x, method, context = fn(x)
        inner_state = start_hash!(hash_state)
        inner_state = stable_hash_helper(f_x, inner_state, context, root, method)
        hash_state = stop_hash!(hash_state, inner_state)
    end
    return hash_state
end

function hash_foreach(fn, hash_state, root, xs)
    inner_state = start_hash!(hash_state)
    for x in xs
        f_x, method, context = fn(x)
        inner_state = stable_hash_helper(f_x, inner_state, context, root, method)
    end
    hash_state = stop_hash!(hash_state, inner_state)
    return hash_state
end

#####
##### StructHash 
#####

struct StructHash{P,S}
    fnpair::P
end
fieldnames_(::T) where {T} = fieldnames(T)
function StructHash(sort::Symbol)
    return StructHash(fieldnames_ => getfield, sort)
end
const FieldStructHash = StructHash{<:Pair{<:typeof(fieldnames_),<:Any}}
function StructHash(fnpair::Pair=fieldnames_ => getfield, by::Symbol=:ByOrder)
    by ∈ (:ByName, :ByOrder) || error("Expected a valid sort order (:ByName or :ByOrder).")
    return StructHash{typeof(fnpair),by}(fnpair)
end
orderfields(::StructHash{<:Any,:ByOrder}, props) = props
orderfields(::StructHash{<:Any,:ByName}, props) = sort_(props)
sort_(x::Tuple) = TupleTools.sort(x; by=string)
sort_(x::AbstractSet) = sort!(collect(x); by=string)
sort_(x) = sort(x; by=string)
@generated function sorted_field_names(T)
    return sort_(fieldnames(T))
end

function stable_hash_helper(x::T, hash_state, context, root,
                            use::StructHash{<:Any,S}) where {T,S}
    fieldsfn, getfieldfn = use.fnpair
    if !(root isa Val{1}) && fieldsfn isa typeof(fieldnames_)
        # NOTE: hashes the field names at compile time if possible (~x10 speed up)
        hash_state = stable_hash_helper(stable_typefields_id(x), hash_state, context,
                                        root, WriteHash())
        # NOTE: sort fields at compile time if possible (~x1.33 speed up)
        fields = S == :ByName ? sorted_field_names(x) : fieldnames_(x)
        if !(root isa Val{2}) && getfieldfn isa typeof(getfield)
            return hash_foreach(hash_state, root, fields) do k
                val = getfield(x, k)
                if isdispatchtuple(Tuple{fieldtype(T, k)})
                    return val, elide_type(hash_method(val, context)),
                           ignore_elision(context)
                else
                    return val, hash_method(val, context), ignore_elision(context)
                end
            end
        else
            return hash_foreach(hash_state, root, fields) do k
                val = getfieldfn(x, k)
                return val, hash_method(val, context), context
            end
        end
    else
        return hash_foreach(hash_state, root, orderfields(use, fieldsfn(x))) do k
            pair = k => getfieldfn(x, k)
            return pair, hash_method(pair, context), context
        end
    end
end

#####
##### Stable values for types
#####

qname_(T, name) = validate_name(cleanup_name(string(parentmodule(T), '.', name(T))))
qualified_name_(fn::Function) = qname_(fn, nameof)
qualified_type_(fn::Function) = qname_(fn, string)
qualified_name_(x::T) where {T} = qname_(T <: DataType ? x : T, nameof)
qualified_type_(x::T) where {T} = qname_(T <: DataType ? x : T, string)
function qualified_name(x)
    Base.depwarn("`qualified_name` is deprecated, favor `stable_typename_id` in all cases " *
                 "where backwards compatible hash values are not required.",
                 :qualified_name)
    return qualified_name_(x)
end
function qualified_type(x)
    Base.depwarn("`qualified_type` is deprecated, favor `stable_type_id` in all cases " *
                 "where backwards compatible hash values are not required.",
                 :qualified_type)
    return qualified_type_(x)
end

function hash_type_str(str, T)
    bytes = sha256(codeunits(str))
    return first(reinterpret(UInt64, bytes))
end

function hash_field_str(T)
    sha = SHA.SHA2_256_CTX()
    for f in sort_(fieldnames(T))
        if f isa Symbol
            SHA.update!(sha, codeunits(String(f)))
        else # isa Number
            SHA.update!(sha, reinterpret(UInt8, [f]))
        end
    end
    bytes = SHA.digest!(sha)

    return first(reinterpret(UInt64, bytes))
end

# NOTE: using stable_{typename|type}_id increases speed by ~x10-20 vs. `qualified_name`

"""
    stable_typename_id(x)

Returns a 64 bit hash that is the same for a given type so long as the name and the module
of the type doesn't change. E.g. `stable_typename_id(Vector) == stable_typename_id(Matrix)`

NOTE: if the module of a type is `Core` it is renamed to `Base` before hashing because the
location of some types changes between `Core` to `Base` across julia versions
"""
stable_typename_id(x) = stable_id_helper(x, Val(:name))
stable_id_helper(::Type{T}, ::Val{:name}) where {T} = hash_type_str(qualified_name_(T), T)
stable_id_helper(::Type{T}, ::Val{:type}) where {T} = hash_type_str(qualified_type_(T), T)
@generated function stable_id_helper(x, name)
    T = x <: Function ? x.instance : x
    str = name <: Val{:name} ? qualified_name_(T) : qualified_type_(T)
    number = hash_type_str(str, T)
    :(return $number)
end

"""
    stable_type_id(x)`

Returns a 64 bit hash that is the same for a given type so long as the module, and string
representation of a type is the same (invariant to comma spacing).

NOTE: if the module of a type is `Core` it is renamed to `Base` before hashing because the
location of some types changes between `Core` to `Base` across julia versions
"""
stable_type_id(x) = stable_id_helper(x, Val(:type))

"""
    stable_typefields_id(x)

Returns a 64 bit hash that is the same for a given type so long as the set of field names
remains unchanged.
"""
stable_typefields_id(::Type{T}) where {T} = hash_field_str(T)
@generated function stable_typefields_id(x)
    number = hash_field_str(x)
    :(return $number)
end

stable_eltype_id(x) = stable_type_id(eltype(x))

function cleanup_name(str)
    # We treat all uses of the `Core` namespace as `Base` across julia versions. What is in
    # `Core` changes, e.g. Base.Pair in 1.6, becomes Core.Pair in 1.9; also see
    # https://discourse.julialang.org/t/difference-between-base-and-core/37426
    str = replace(str, r"^Core\." => "Base.")
    str = replace(str, ", " => ",") # spacing in type names vary across minor julia versions
    return str
end
function validate_name(str)
    if occursin(r"\.#[^.]*$", str)
        throw(ArgumentError("Anonymous types (those containing `#`) cannot be hashed to a reliable value"))
    end
    return str
end

#####
##### Tuples 
#####

# detecting when we can elide struct and element types
elideable(fn::F, methods) where F = any(x -> x isa FnHash{F} || x isa ElidedTypeHash, methods)
has_iterate_type(methods) = any(x -> x isa IterateHash, methods)
has_struct_type(methods) = any(x -> x isa FieldStructHash, methods)

function stable_hash_helper(x, hash_state, context, root, methods::Tuple)
    if (elideable(stable_type_id, methods) && (has_iterate_type(methods) || has_struct_type(methods)))
        return tuple_hash_helper(x, hash_state, ElideType(context), root, methods)
    elseif (elideable(stable_eltype_id, methods) && has_iterate_type(methods))
        return tuple_hash_helper(x, hash_state, ElideType(context), root, methods)
    else
        return tuple_hash_helper(x, hash_state, context, root, methods)
    end
end

function tuple_hash_helper(x, hash_state, context, root, methods)
    if first(methods) isa ElidedTypeHash 
        if length(methods) == 2
            return stable_hash_helper(x, hash_state, context, root, methods[2])
        else
            _, rest... = methods
            return hash_foreach(hash_state, root, rest) do method
                return x, method, context
            end
        end
    else
        return hash_foreach(hash_state, root, methods) do method
            return x, method, context
        end
    end
end

function stable_hash_helper(x, hash_state, context, root::Union{Val{1}, Val{2}}, methods::Tuple)
    return hash_foreach(hash_state, root, methods) do method
        return x, method, context
    end
end

#####
##### HashAndContext 
#####

"""

    HashAndContext(method, old_context -> new_context)

A special hash method that changes the context when hashing the contents of an object. The
`method` defines how the object itself should be hashed and the second argument is a
callable which transforms the old context to the new.

For example, here is how we can make sure the arrays in a specific object have a hash that
is invariant to endianness without having to copy the array.

```julia
struct EndianInvariant{P}
    parent_context::P
end
StableHashTraits.parent_context(x::EndianInvariant) = x.parent_context

struct CrossPlatformData
    data::Vector{Int}
end

StableHashTraits.hash_method(::Number, ::EndianInvariant) = FnHash(htol, WriteHash())
StableHashTraits.hash_method(::CrossPlatformData) = HashAndContext(IterateHash(), EndianInvariant)
```

Note that we could accomplish this same behavior using `HashFn(x -> htol.(x.data))`, but it
would require copying that data to do so.
"""
struct HashAndContext{F,M}
    parent::M
    contextfn::F
end
function stable_hash_helper(x, hash_state, context, root, method::HashAndContext)
    return stable_hash_helper(x, hash_state, method.contextfn(context), root, method.parent)
end

#####
##### Deprecations 
#####

# deprecations
@deprecate UseWrite() WriteHash()
@deprecate UseIterate() IterateHash()
@deprecate UseProperties(order) StructHash(propertynames => getproperty, order)
@deprecate UseProperties() StructHash(propertynames => getproperty)
@deprecate UseQualifiedName(method) (FnHash(qualified_name, WriteHash()), method)
@deprecate UseQualifiedName() FnHash(qualified_name, WriteHash())
@deprecate UseSize(method) (FnHash(size), method)
@deprecate UseTable() FnHash(Tables.columns,
                             StructHash(Tables.columnnames => Tables.getcolumn))

#####
##### ================ Hash Contexts ================
#####

"""
    StableHashTraits.parent_context(context)

Return the parent context of the given context object. (See [`hash_method`](@ref) for
details of using context). The default method falls back to returning `HashVersion{1}`, but
this is flagged as a deprecation warning; in the future it is expected that all contexts
define this method.

This is normally all that you need to know to implement a new context. However, if your
context is expected to be the root context—one that does not fallback to any parent (akin to
`HashVersion`)—then there may be a bit more work invovled. In this case, `parent_context`
should return `nothing` so that the single argument fallback for `hash_method` can be
called. You will also need to define [`StableHashTraits.root_version`](@ref).

Furthermore, if you implement a root context and want to implement `hash_method` over `Any`
you will instead have to manually manage the fallback mechanism as follows:

```julia
# generic fallback method
function hash_method(x::T, ::MyRootContext) where T
    default_method = hash_method(x)
    StableHashTraits.is_implemented(default_method) && return default_method

    # return generic fallback hash trait here
end
```

This works because `hash_method(::Any)` returns a sentinal value
(`StableHashTraits.NotImplemented()`) that indicates that there is no more specific method
available. This pattern is necessary to avoid the method ambiguities that would arise
between `hash_method(x::MyType, ::Any)` and `hash_method(x::Any, ::MyRootContext)`.
Generally if a type implements hash_method for itself, but absent a context, we want this
`hash_method` to be used.
"""
function parent_context(x::Any)
    Base.depwarn("You should explicitly define a `parent_context` method for context " *
                 "`$x`. See details in the docstring of `hash_method`.", :parent_context)
    return HashVersion{1}()
end

"""
    StableHashTraits.root_version(context)

Return the version of the root context: an integer in the range (1, 2). The default
fallback method value returns 1. 

In almost all cases, a root hash context should return 2. The optimizations used in
HashVersion{2} include a number of changes to the hash-trait implementations that do not
alter the documented behavior but do change the actual hash value returned because of how
and when elements get hashed. 

"""
root_version(x::Nothing) = 1
root_version(x) = root_version(parent_context(x))

#####
##### HashVersion{V} (root contexts)
#####

macro inthash(constant)
    if constant isa Symbol || constant isa String
        return first(reinterpret(UInt64, sha256(codeunits(String(constant)))))
    else
        error("Unexpected expression: `$constant`")
    end
end

parent_context(::HashVersion) = nothing
root_version(::HashVersion{V}) where {V} = V

function hash_method(x::T, c::HashVersion{V}) where {T,V}
    # we need to find `default_method` here because `hash_method(x::MyType, ::Any)` is less
    # specific than the current method, but if we have something defined for a specific type
    # as the first argument, we want that to be used, rather than this fallback (as if it
    # were defined as `hash_method(::Any)`). Note that changing this method to be x::Any,
    # and using T = typeof(x) would just lead to method ambiguities when trying to decide
    # between `hash_method(::Any, ::HashVersion{V})` vs. `hash_method(::MyType, ::Any)`.
    # Furthermore, this would would require the user to define `hash_method` with two
    # arguments.
    default_method = hash_method(x, parent_context(c)) # we call `parent_context` to exercise all fallbacks
    is_implemented(default_method) && return default_method
    if Base.isprimitivetype(T) 
        V < 3 && return WriteHash()
        return (TypeHash(c), WriteHash())
    end
    # merely reordering a struct's fields should be considered an implementation detail, and
    # should not change the hash
    return (TypeHash(c), StructHash(:ByName))
end
TypeHash(::HashVersion{1}) = FnHash(qualified_type_)
TypeHash(::HashVersion) = FnHash(stable_type_id, WriteHash())
TypeNameHash(::HashVersion{1}) = FnHash(qualified_name)
# we can use a more conservative id here, we used a shorter one before to avoid hashing long strings
TypeNameHash(::HashVersion) = FnHash(stable_type_id, WriteHash())

hash_method(::NamedTuple, c::HashVersion) = (TypeNameHash(c), StructHash())
function hash_method(::AbstractRange, c::HashVersion)
    return (TypeNameHash(c), StructHash(:ByName))
end
function hash_method(::AbstractArray, c::HashVersion)
    return (TypeNameHash(c), FnHash(size), IterateHash())
end
function hash_method(::AbstractString, c::HashVersion{V}) where V
    return (FnHash(V > 1 ? stable_type_id : qualified_name, WriteHash()),
            WriteHash())
end
hash_method(::Symbol, ::HashVersion{1}) = (ConstantHash(":"), WriteHash())
hash_method(::Symbol, ::HashVersion) = (ConstantHash(@inthash(":")), WriteHash())
function hash_method(::AbstractDict, c::HashVersion{V}) where V
    return (V < 2 ? FnHash(qualified_name_) :
            FnHash(stable_typename_id, WriteHash()),
            StructHash(keys => getindex, :ByName))
end
hash_method(::Tuple, c::HashVersion) = (TypeNameHash(c), IterateHash())
hash_method(::Pair, c::HashVersion) = (TypeNameHash(c), IterateHash())
function hash_method(::Type, c::HashVersion{1})
    return (ConstantHash("Base.DataType"), FnHash(qualified_type_))
end
function hash_method(::Type, c::HashVersion)
    return (ConstantHash(@inthash("Base.DataType")), TypeHash(c))
end
function hash_method(::Function, c::HashVersion{1})
    return (ConstantHash("Base.Function"), FnHash(qualified_name_))
end
function hash_method(::Function, c::HashVersion)
    return (ConstantHash(@inthash("Base.Function")), TypeHash(c))
end
function hash_method(::AbstractSet, c::HashVersion)
    return (TypeNameHash(c), FnHash(sort! ∘ collect))
end

#####
##### TablesEq 
#####

"""
    TablesEq(parent_context)

In this hash context the order of columns, and the type of the table do not impact the hash
that is created, only the set of columns (as determined by `Tables.columns`), and the hash
of the individual columns matter.
"""
struct TablesEq{T}
    parent::T
end
TablesEq() = TablesEq(HashVersion{1}())
parent_context(x::TablesEq) = x.parent
function hash_method(x::T, m::TablesEq) where {T}
    if Tables.istable(T)
        return (root_version(m) > 1 ? ConstantHash(@inthash("Tables.istable")) :
                ConstantHash("Tables.istable"),
                FnHash(Tables.columns, StructHash(Tables.columnnames => Tables.getcolumn)))
    end
    return hash_method(x, parent_context(m))
end

#####
##### ViewsEq 
#####

"""
    ViewsEq(parent_context)

Create a hash context where only the contents of an array or string determine its hash: that is,
the type of the array or string (e.g. `SubString` vs. `String`) does not impact the hash
value.
"""
struct ViewsEq{T}
    parent::T
end
ViewsEq() = ViewsEq(HashVersion{1}())
parent_context(x::ViewsEq) = x.parent
function hash_method(::AbstractArray, c::ViewsEq)
<<<<<<< HEAD
    return (root_version(c) > 1 ? ConstantHash(@inthash("Base.AbstractArray")) : 
                                  ConstantHash("Base.AbstractArray"), FnHash(size), 
            FnHash(stable_eltype_id),
            IterateHash())
end
function hash_method(::AbstractString, c::ViewsEq)
    return (root_version(c) > 1 ? ConstantHash(@inthash("Base.AbstractString")) : 
                                  ConstantHash("Base.AbstractString", WriteHash()), 
            WriteHash())
=======
    return (root_version(c) > 1 ? ConstantHash(@inthash("Base.AbstractArray")) :
            ConstantHash("Base.AbstractArray"), FnHash(size), IterateHash())
end
function hash_method(::AbstractString, c::ViewsEq)
    return (root_version(c) > 1 ? ConstantHash(@inthash("Base.AbstractString")) :
            ConstantHash("Base.AbstractString", WriteHash()), WriteHash())
>>>>>>> 07216393
end

end<|MERGE_RESOLUTION|>--- conflicted
+++ resolved
@@ -842,7 +842,6 @@
 ViewsEq() = ViewsEq(HashVersion{1}())
 parent_context(x::ViewsEq) = x.parent
 function hash_method(::AbstractArray, c::ViewsEq)
-<<<<<<< HEAD
     return (root_version(c) > 1 ? ConstantHash(@inthash("Base.AbstractArray")) : 
                                   ConstantHash("Base.AbstractArray"), FnHash(size), 
             FnHash(stable_eltype_id),
@@ -852,14 +851,6 @@
     return (root_version(c) > 1 ? ConstantHash(@inthash("Base.AbstractString")) : 
                                   ConstantHash("Base.AbstractString", WriteHash()), 
             WriteHash())
-=======
-    return (root_version(c) > 1 ? ConstantHash(@inthash("Base.AbstractArray")) :
-            ConstantHash("Base.AbstractArray"), FnHash(size), IterateHash())
-end
-function hash_method(::AbstractString, c::ViewsEq)
-    return (root_version(c) > 1 ? ConstantHash(@inthash("Base.AbstractString")) :
-            ConstantHash("Base.AbstractString", WriteHash()), WriteHash())
->>>>>>> 07216393
 end
 
 end