module StableHashTraits

export stable_hash, WriteHash, IterateHash, StructHash, FnHash, ConstantHash, @ConstantHash,
       HashAndContext, HashVersion, qualified_name, qualified_type, TablesEq, ViewsEq,
       stable_typename_id, stable_type_id, stable_eltype_id
using TupleTools, Tables, Compat
using SHA: SHA, sha256

"""
    HashVersion{V}()

The default `hash_context` used by `stable_hash`. There are currently three versions
(1-3). Unless you are aiming for backwards compatibility with an existing code base
it is recommended that you use the latest version, as it is fast and avoids
more hash collisions.

By explicitly passing this hash version in `stable_hash` you ensure that hash values for 
these fallback methods will not change even if new fallbacks are defined. 
"""
struct HashVersion{V}
    function HashVersion{V}() where {V}
        V < 3 && Base.depwarn("HashVersion{V} with V < 2 is deprecated, favor `HashVersion{3}` in " *
                               "all cases where backwards compatible hash values are not " *
                               "required.", :HashVersion)
        return new{V}()
    end
end

"""
    stable_hash(x, context=HashVersion{1}(); alg=sha256)

Create a stable hash of the given objects. As long as the context remains the same, this is
intended to remain unchanged across julia versions. How each object is hashed is determined
by [`hash_method`](@ref), which aims to have sensible fallbacks.

To ensure the greatest stability, you should explicitly pass the context object. It is also
best to pass an explicit version, since `HashVersion{3}` is generally faster and has fewer
hash collisions, it is the recommended version. If the fallback methods change in a future
release, the hash you get by passing an explicit `HashVersion{N}` should *not* change. (Note
that the number in `HashVersion` does not necessarily match the package version of
`StableHashTraits`).

To change the hash algorithm used, pass a different function to `alg`. It accepts any `sha`
related function from `SHA` or any function of the form `hash(x::AbstractArray{UInt8},
[old_hash])`. 

The `context` value gets passed as the second argument to [`hash_method`](@ref), and as the
third argument to [`StableHashTraits.write`](@ref)

"""
function stable_hash(x, context=HashVersion{1}(); alg=sha256)
    return compute_hash!(stable_hash_helper(x, setup_hash_state(alg, context), context,
                                            Val(root_version(context)), 
                                            hash_method(x, context)))
end

# extract contents of README so we can insert it into the some of the docstrings
const HASH_TRAITS_DOCS, HASH_CONTEXT_DOCS = let
    readme = read(joinpath(pkgdir(StableHashTraits), "README.md"), String)
    traits = match(r"START_HASH_TRAITS -->(.*)<!-- END_HASH_TRAITS"s, readme).captures[1]
    contexts = match(r"START_CONTEXTS -->(.*)<!-- END_CONTEXTS"s, readme).captures[1]
    # TODO: if we ever generate `Documenter.jl` docs we need to revise the
    # links to symbols here

    traits, contexts
end

"""
    hash_method(x, [context])

Retrieve the trait object that indicates how a type should be hashed using `stable_hash`.
You should return one of the following values.

$HASH_TRAITS_DOCS

$HASH_CONTEXT_DOCS
"""
function hash_method end

# recurse up to the parent until a method is defined or we hit the root (with parent `nothing`)
hash_method(x, context) = hash_method(x, parent_context(context))
# if we hit the root context, we call the one-argument form, which could be extended by a
# user
hash_method(x, ::Nothing) = hash_method(x)
# we signal that a method specific to a type is not available using `NotImplemented`; we
# need this to avoid method ambiguities, see `hash_method(x::T, ::HashContext{1}) where T`
# below for details
struct NotImplemented end
hash_method(_) = NotImplemented()
is_implemented(::NotImplemented) = false
is_implemented(_) = true

function stable_hash_helper(x, hash_state, context, root, method::NotImplemented)
    throw(ArgumentError("There is no appropriate `hash_method` defined for objects" *
                        " of type `$(typeof(x))` in context of type `$(typeof(context))`."))
    return nothing
end

<<<<<<< HEAD
function stable_hash_helper(x, hash_state, context, root, method)
    throw(ArgumentError("Unreconized hash method of type `$(typeof(method))` when " *
=======
function stable_hash_helper(x, hash_state, context, method)
    throw(ArgumentError("Unrecognized hash method of type `$(typeof(method))` when " *
>>>>>>> e557ae78
                        "hashing object $x. The implementation of `hash_method` for this " *
                        "object is invalid."))
    return nothing
end

#####
##### ================ Hash Algorithms ================
#####
"""
    update_hash!(state, bytes)

Returns the updated hash state given a set of bytes (either a tuple or array of UInt8
values).
"""
function update_hash! end

"""
    setup_hash_state(alg, context)

Given a function that specifies the hash algorithm to use and the current hash context,
setup the necessary state to track updates to hashing as we traverse an object's structure
and return it.
"""
function setup_hash_state end

"""
    compute_hash!(state)

Return the final hash value to return for `state`
"""
function compute_hash! end

"""
    start_hash!(state)

Return an updated state that delimits hashing of a nested structure; calls made to
`update_hash!` after start_hash! will be handled as nested elements up until `stop_hash!` is
called.
"""
function start_hash! end

"""
    stop_hash!(state)

Return an updated state that delimints the end of a nested structure.
"""
function stop_hash! end

#####
##### SHA Hashing: support use of `sha256` and related hash functions
#####

for fn in filter(startswith("sha") ∘ string, names(SHA))
    CTX = Symbol(uppercase(string(fn)), :_CTX)
    if CTX in names(SHA)
        @eval function setup_hash_state(::typeof(SHA.$(fn)), context)
            root_version(context) < 2 && return SHA.$(CTX)()
            return BufferedHash(SHA.$(CTX)())
        end
    end
end

# NOTE: while BufferedHash is a faster implementation of `start/stop_hash!`
# we still need a recursive hash implementation to implement `HashVersion{1}()`
start_hash!(ctx::SHA.SHA_CTX) = typeof(ctx)()
update_hash!(sha::SHA.SHA_CTX, bytes) = (SHA.update!(sha, bytes); sha)
function stop_hash!(hash_state::SHA.SHA_CTX, nested_hash_state)
    return update_hash!(hash_state, SHA.digest!(nested_hash_state))
end
compute_hash!(sha::SHA.SHA_CTX) = SHA.digest!(sha)

#####
##### RecursiveHash: handles a function of the form hash(bytes, [old_hash]) 
#####

function setup_hash_state(fn::Function, context)
    root_version(context) < 2 && return RecursiveHash(fn)
    return BufferedHash(RecursiveHash(fn))
end

struct RecursiveHash{F,T}
    fn::F
    val::T
    init::T
end
function RecursiveHash(fn)
    hash = fn(UInt8[])
    return RecursiveHash(fn, hash, hash)
end
start_hash!(x::RecursiveHash) = RecursiveHash(x.fn, x.init, x.init)
update_hash!(x::RecursiveHash, bytes) = RecursiveHash(x.fn, x.fn(bytes, x.val), x.init)
function stop_hash!(fn::RecursiveHash, nested::RecursiveHash)
    return update_hash!(fn, reinterpret(UInt8, [nested.val]))
end
compute_hash!(x::RecursiveHash) = x.val

#####
##### BufferedHash: wrapper that buffers bytes before passing them to the hash algorithm 
#####

mutable struct BufferedHash{T}
    hash::T
    bytes::Vector{UInt8}
    starts::Vector{Int}
    stops::Vector{Int}
    limit::Int
    io::IOBuffer
end
const HASH_BUFFER_SIZE = 2^14
function BufferedHash(hash, size=HASH_BUFFER_SIZE)
    bytes = Vector{UInt8}(undef, size)
    starts = sizehint!(Vector{Int}(), size)
    stops = sizehint!(Vector{Int}(), size)
    io = IOBuffer(bytes; write=true, read=false)
    return BufferedHash(hash, bytes, starts, stops, size, io)
end

const MARK = 0xcc56c9cc4deb0162 # first 8 bytes of sha256("mark")

function flush_bytes!(x::BufferedHash, limit=x.limit - (x.limit >> 2))
    # the default `limit` tries to flush before the allocated buffer increases in size
    if position(x.io) ≥ limit
        full_words = 8div(position(x.io), 8, RoundDown)

        # NOTE: we now write a block of meta-data that represents the start/stop delimeters
        # for nested elements. To ensure this block of bytes cannot be replicated by the
        # actual content already written to x.bytes, we use an control sequence (`MARK`) and
        # we also record all cases where we need to escape that control sequence inside the
        # user data.

        # the control sequence: delimits the start of the meta-datablock
        Base.write(x.io, MARK)

        # write out the delimeters
        Base.write(x.io, x.starts)
        Base.write(x.io, x.stops)
        empty!(x.starts)
        empty!(x.stops)

        # number of control sequences to escape in the user data
        full_word_bytes = @view x.bytes[1:full_words]
        words = reinterpret(UInt64, full_word_bytes)
        to_escape = sum(words .== MARK)
        Base.write(x.io, to_escape)

        # delimit the end of this meta-data block
        Base.write(x.io, MARK)

        # hash both user data and the data block above
        x.hash = update_hash!(x.hash, @view x.bytes[1:position(x.io)])

        seek(x.io, 0)
    end
    return x
end

function start_hash!(x::BufferedHash)
    push!(x.starts, position(x.io))
    return x
end

function stop_hash!(::BufferedHash, x::BufferedHash)
    push!(x.stops, position(x.io))
    return x
end

# NOTE: we do not implement update_hash!; instead we specialize on 
# BufferedHash when calling `stable_hash_helper(..., ::WriteHash)

function compute_hash!(x::BufferedHash)
    return compute_hash!(flush_bytes!(x, 0).hash)
end

#####
##### ================ Hash Traits ================
#####

#####
##### WriteHash 
#####

struct WriteHash end

"""
    StableHashTraits.write(io, x, [context])

Writes contents of `x` to an `io` buffer to be hashed during a call to `stable_hash`.
Fall back methods are defined as follows:

    write(io, x, context) = write(io, x)
    write(io, x) = Base.write(io, x)

Users of `StableHashTraits` can overwrite either the 2 or 3 argument version for 
their types to customize the behavior of `stable_hash`. 

See also: [`StableHashTraits.hash_method`](@ref).
"""
write(io, x, context) = write(io, x)
write(io, x) = Base.write(io, x)

function stable_hash_helper(x, hash_state, context, root, ::WriteHash)
    io = IOBuffer()
    write(io, x, context)
    return update_hash!(hash_state, take!(io))
end

# with a buffered hash, we don't need to create a new IOBuffer
# just use the one we've already allocated
<<<<<<< HEAD
function stable_hash_helper(obj, hash_state::MarkerHash{<:BufferedHash}, context,
                            root, c::WriteHash)
    return MarkerHash(stable_hash_helper(obj, hash_state.hash, context, root, c))
end

function stable_hash_helper(obj, hash_state::BufferedHash, context, root, ::WriteHash)
=======
function stable_hash_helper(obj, hash_state::BufferedHash, context, ::WriteHash)
>>>>>>> e557ae78
    write(hash_state.io, obj, context)
    flush_bytes!(hash_state)
    return hash_state
end

#####
##### FnHash 
#####

struct FnHash{F,H}
    fn::F
    result_method::H # if non-nothing, apply to result of `fn`
end
FnHash(fn) = FnHash{typeof(fn),Nothing}(fn, nothing)
get_value_(x, method::FnHash) = method.fn(x)

struct ConstantHash{T,H}
    constant::T
    result_method::H # if non-nothing, apply to value `constant`
end
ConstantHash(val) = ConstantHash{typeof(val),Nothing}(val, nothing)
get_value_(x, method::ConstantHash) = method.constant

function stable_hash_helper(x, hash_state, context, root, method::Union{FnHash,ConstantHash})
    y = get_value_(x, method)
    new_method = @something(method.result_method, hash_method(y, context))
    if typeof(x) == typeof(y) && method == new_method
        methodstr = nameof(typeof(method))
        msg = """`$methodstr` is incorrectly called inside 
              `hash_method(::$(typeof(x)), ::$(typeof(context))). Applying
              it would lead to infinite recursion. This can usually be
              fixed by passing a second argument to `$methodstr`."""
        throw(ArgumentError(replace(msg, r"\s+" => " ")))
    end

    return stable_hash_helper(y, hash_state, context, root, new_method)
end

#####
##### Type Elision 
#####

# Type elision strips a hash method of type-based identifiers of an object

struct ElideType{P}
    parent::P
end
parent_context(x::ElideType) = x.parent
ignore_elision(x) = x
ignore_elision(x::ElideType) = parent_context(x)

struct ElidedTypeHash end

elide_type(trait) = trait
elide_type(trait::Tuple{}) = ()
function elide_type(trait::Tuple)
    head, rest... = trait
    return elide_head_type(head, rest)
end

function stable_type_id end
elide_head_type(x::FnHash{<:typeof(stable_type_id)}, rest) = ElidedTypeHash(), rest...
elide_head_type(x, rest) = (x, elide_type(rest)...)

#####
##### IterateHash 
#####

eltype_(xs) = eltype_(xs, Base.IteratorEltype(xs))
eltype_(_, _) = Any
eltype_(x, ::Base.HasEltype) = eltype(x)

struct IterateHash end
function stable_hash_helper(xs, hash_state, context, root, ::IterateHash)
    if !(root isa Union{Val{1}, Val{2}}) &&
       context isa ElideType && 
       (isdispatchtuple(typeof(xs)) || isdispatchtuple(Tuple{eltype_(xs)}))
       
        return hash_foreach(hash_state, root, xs) do x
            x, elide_type(hash_method(x, context)), ignore_elision(context)
        end
    else
        return hash_foreach(hash_state, root, xs) do x
            return x, hash_method(x, context), context
        end
    end
end

function hash_foreach(fn, hash_state, root::Val{1}, xs)
    for x in xs
        f_x, method, context = fn(x)
        inner_state = start_hash!(hash_state)
        inner_state = stable_hash_helper(f_x, inner_state, context, root, method)
        hash_state = stop_hash!(hash_state, inner_state)
    end
    return hash_state
end

function hash_foreach(fn, hash_state, root, xs)
    inner_state = start_hash!(hash_state)
    for x in xs
        f_x, method, context = fn(x)
        inner_state = stable_hash_helper(f_x, inner_state, context, root, method)
    end
    hash_state = stop_hash!(hash_state, inner_state)
    return hash_state
end

#####
##### StructHash 
#####

struct StructHash{P,S}
    fnpair::P
end
fieldnames_(::T) where {T} = fieldnames(T)
function StructHash(sort::Symbol)
    return StructHash(fieldnames_ => getfield, sort)
end
const FieldStructHash = StructHash{<:Pair{<:typeof(fieldnames_),<:Any}}
function StructHash(fnpair::Pair=fieldnames_ => getfield, by::Symbol=:ByOrder)
    by ∈ (:ByName, :ByOrder) || error("Expected a valid sort order (:ByName or :ByOrder).")
    return StructHash{typeof(fnpair),by}(fnpair)
end
orderfields(::StructHash{<:Any,:ByOrder}, props) = props
orderfields(::StructHash{<:Any,:ByName}, props) = sort_(props)
sort_(x::Tuple) = TupleTools.sort(x; by=string)
sort_(x::AbstractSet) = sort!(collect(x); by=string)
sort_(x) = sort(x; by=string)
@generated function sorted_field_names(T)
    return sort_(fieldnames(T))
end

function stable_hash_helper(x::T, hash_state, context, root,
                            use::StructHash{<:Any,S}) where {T,S}
    fieldsfn, getfieldfn = use.fnpair
    if !(root isa Val{1}) && fieldsfn isa typeof(fieldnames_)
        # NOTE: hashes the field names at compile time if possible (~x10 speed up)
        hash_state = stable_hash_helper(stable_typefields_id(x), hash_state, context,
                                        root, WriteHash())
        # NOTE: sort fields at compile time if possible (~x1.33 speed up)
        fields = S == :ByName ? sorted_field_names(x) : fieldnames_(x)
        if !(root isa Val{2}) && getfieldfn isa typeof(getfield)
            return hash_foreach(hash_state, root, fields) do k
                val = getfield(x, k)
                if isdispatchtuple(Tuple{fieldtype(T, k)})
                    return val, elide_type(hash_method(val, context)),
                           ignore_elision(context)
                else
                    return val, hash_method(val, context), ignore_elision(context)
                end
            end
        else
            return hash_foreach(hash_state, root, fields) do k
                val = getfieldfn(x, k)
                return val, hash_method(val, context), context
            end
        end
    else
        return hash_foreach(hash_state, root, orderfields(use, fieldsfn(x))) do k
            pair = k => getfieldfn(x, k)
            return pair, hash_method(pair, context), context
        end
    end
end

#####
##### Stable values for types
#####

qname_(T, name) = validate_name(cleanup_name(string(parentmodule(T), '.', name(T))))
qualified_name_(fn::Function) = qname_(fn, nameof)
qualified_type_(fn::Function) = qname_(fn, string)
qualified_name_(x::T) where {T} = qname_(T <: DataType ? x : T, nameof)
qualified_type_(x::T) where {T} = qname_(T <: DataType ? x : T, string)
function qualified_name(x)
    Base.depwarn("`qualified_name` is deprecated, favor `stable_typename_id` in all cases " *
                 "where backwards compatible hash values are not required.",
                 :qualified_name)
    return qualified_name_(x)
end
function qualified_type(x)
    Base.depwarn("`qualified_type` is deprecated, favor `stable_type_id` in all cases " *
                 "where backwards compatible hash values are not required.",
                 :qualified_type)
    return qualified_type_(x)
end

function hash_type_str(str, T)
    bytes = sha256(codeunits(str))
    return first(reinterpret(UInt64, bytes))
end

function hash_field_str(T)
    sha = SHA.SHA2_256_CTX()
    for f in sort_(fieldnames(T))
        if f isa Symbol
            SHA.update!(sha, codeunits(String(f)))
        else # e.g. in some weird cases the field names can be numbers ???
            SHA.update!(sha, reinterpret(UInt8, [f]))
        end
    end
    bytes = SHA.digest!(sha)

    return first(reinterpret(UInt64, bytes))
end

# NOTE: using stable_{typename|type}_id increases speed by ~x10-20 vs. `qualified_name`

"""
    stable_typename_id(x)

Returns a 64 bit hash that is the same for a given type so long as the name and the module
of the type doesn't change. E.g. `stable_typename_id(Vector) == stable_typename_id(Matrix)`

NOTE: if the module of a type is `Core` it is renamed to `Base` before hashing because the
location of some types changes between `Core` to `Base` across julia versions
"""
stable_typename_id(x) = stable_id_helper(x, Val(:name))
stable_id_helper(::Type{T}, ::Val{:name}) where {T} = hash_type_str(qualified_name_(T), T)
stable_id_helper(::Type{T}, ::Val{:type}) where {T} = hash_type_str(qualified_type_(T), T)
@generated function stable_id_helper(x, name)
    T = x <: Function ? x.instance : x
    str = name <: Val{:name} ? qualified_name_(T) : qualified_type_(T)
    number = hash_type_str(str, T)
    :(return $number)
end

"""
    stable_type_id(x)`

Returns a 64 bit hash that is the same for a given type so long as the module, and string
representation of a type is the same (invariant to comma spacing).

NOTE: if the module of a type is `Core` it is renamed to `Base` before hashing because the
location of some types changes between `Core` to `Base` across julia versions
"""
stable_type_id(x) = stable_id_helper(x, Val(:type))

"""
    stable_typefields_id(x)

Returns a 64 bit hash that is the same for a given type so long as the set of field names
remains unchanged.
"""
stable_typefields_id(::Type{T}) where {T} = hash_field_str(T)
@generated function stable_typefields_id(x)
    number = hash_field_str(x)
    :(return $number)
end

stable_eltype_id(x) = stable_type_id(eltype(x))

function cleanup_name(str)
    # We treat all uses of the `Core` namespace as `Base` across julia versions. What is in
    # `Core` changes, e.g. Base.Pair in 1.6, becomes Core.Pair in 1.9; also see
    # https://discourse.julialang.org/t/difference-between-base-and-core/37426
    str = replace(str, r"^Core\." => "Base.")
    str = replace(str, ", " => ",") # spacing in type names vary across minor julia versions
    return str
end
function validate_name(str)
    if occursin(r"\.#[^.]*$", str)
        throw(ArgumentError("Anonymous types (those containing `#`) cannot be hashed to a reliable value"))
    end
    return str
end

#####
##### Tuples 
#####

# detecting when we can elide struct and element types
elideable(fn::F, methods) where F = any(x -> x isa FnHash{F} || x isa ElidedTypeHash, methods)
has_iterate_type(methods) = any(x -> x isa IterateHash, methods)
has_struct_type(methods) = any(x -> x isa FieldStructHash, methods)

<<<<<<< HEAD
function stable_hash_helper(x, hash_state, context, root, methods::Tuple)
    if (elideable(stable_type_id, methods) && (has_iterate_type(methods) || has_struct_type(methods)))
        return tuple_hash_helper(x, hash_state, ElideType(context), root, methods)
    elseif (elideable(stable_eltype_id, methods) && has_iterate_type(methods))
        return tuple_hash_helper(x, hash_state, ElideType(context), root, methods)
    else
        return tuple_hash_helper(x, hash_state, context, root, methods)
    end
end

function tuple_hash_helper(x, hash_state, context, root, methods)
    if first(methods) isa ElidedTypeHash 
        if length(methods) == 2
            return stable_hash_helper(x, hash_state, context, root, methods[2])
        else
            _, rest... = methods
            return hash_foreach(hash_state, root, rest) do method
                return x, method, context
            end
        end
    else
        return hash_foreach(hash_state, root, methods) do method
            return x, method, context
        end
=======
struct PrivateConstantHash{T,H}
    constant::T
    result_method::H # if non-nothing, apply to value `constant`
end
PrivateConstantHash(val) = PrivateConstantHash{typeof(val),Nothing}(val, nothing)
get_value_(x, method::PrivateConstantHash) = method.constant

function ConstantHash(constant, method=nothing)
    Base.depwarn("`ConstantHash` has been deprecated, favor `@ConstantHash`.",
                 :ConstantHash)
    return PrivateConstantHash(constant, method)
end
macro ConstantHash(constant)
    if constant isa Symbol || constant isa String
        return PrivateConstantHash(first(reinterpret(UInt64,
                                                     sha256(codeunits(String(constant))))),
                                   WriteHash())
    elseif constant isa Number
        return PrivateConstantHash(first(reinterpret(UInt64,
                                                     sha256(reinterpret(UInt8, [constant])))),
                                   WriteHash())
    else
        error("Unexpected expression: `$constant`")
    end
end

function stable_hash_helper(x, hash_state, context,
                            method::Union{FnHash,PrivateConstantHash})
    y = get_value_(x, method)
    new_method = @something(method.result_method, hash_method(y, context))
    if typeof(x) == typeof(y) && method == new_method
        methodstr = nameof(typeof(method))
        msg = """`$methodstr` is incorrectly called inside 
              `hash_method(::$(typeof(x)), ::$(typeof(context))). Applying
              it would lead to infinite recursion. This can usually be
              fixed by passing a second argument to `$methodstr`."""
        throw(ArgumentError(replace(msg, r"\s+" => " ")))
>>>>>>> e557ae78
    end
end

function stable_hash_helper(x, hash_state, context, root::Union{Val{1}, Val{2}}, methods::Tuple)
    return hash_foreach(hash_state, root, methods) do method
        return x, method, context
    end
end

#####
##### HashAndContext 
#####

"""

    HashAndContext(method, old_context -> new_context)

A special hash method that changes the context when hashing the contents of an object. The
`method` defines how the object itself should be hashed and the second argument is a
callable which transforms the old context to the new.

For example, here is how we can make sure the arrays in a specific object have a hash that
is invariant to endianness without having to copy the array.

```julia
struct EndianInvariant{P}
    parent_context::P
end
StableHashTraits.parent_context(x::EndianInvariant) = x.parent_context

struct CrossPlatformData
    data::Vector{Int}
end

StableHashTraits.hash_method(::Number, ::EndianInvariant) = FnHash(htol, WriteHash())
StableHashTraits.hash_method(::CrossPlatformData) = HashAndContext(IterateHash(), EndianInvariant)
```

Note that we could accomplish this same behavior using `HashFn(x -> htol.(x.data))`, but it
would require copying that data to do so.
"""
struct HashAndContext{F,M}
    parent::M
    contextfn::F
end
function stable_hash_helper(x, hash_state, context, root, method::HashAndContext)
    return stable_hash_helper(x, hash_state, method.contextfn(context), root, method.parent)
end

#####
##### Deprecations 
#####

# deprecations
@deprecate UseWrite() WriteHash()
@deprecate UseIterate() IterateHash()
@deprecate UseProperties(order) StructHash(propertynames => getproperty, order)
@deprecate UseProperties() StructHash(propertynames => getproperty)
@deprecate UseQualifiedName(method) (FnHash(qualified_name, WriteHash()), method)
@deprecate UseQualifiedName() FnHash(qualified_name, WriteHash())
@deprecate UseSize(method) (FnHash(size), method)
@deprecate UseTable() FnHash(Tables.columns,
                             StructHash(Tables.columnnames => Tables.getcolumn))

#####
##### ================ Hash Contexts ================
#####

"""
    StableHashTraits.parent_context(context)

Return the parent context of the given context object. (See [`hash_method`](@ref) for
details of using context). The default method falls back to returning `HashVersion{1}`, but
this is flagged as a deprecation warning; in the future it is expected that all contexts
define this method.

This is normally all that you need to know to implement a new context. However, if your
context is expected to be the root context—one that does not fallback to any parent (akin to
`HashVersion`)—then there may be a bit more work invovled. In this case, `parent_context`
should return `nothing` so that the single argument fallback for `hash_method` can be
called. You will also need to define [`StableHashTraits.root_version`](@ref).

Furthermore, if you implement a root context and want to implement `hash_method` over `Any`
you will instead have to manually manage the fallback mechanism as follows:

```julia
# generic fallback method
function hash_method(x::T, ::MyRootContext) where T
    default_method = hash_method(x)
    StableHashTraits.is_implemented(default_method) && return default_method

    # return generic fallback hash trait here
end
```

This works because `hash_method(::Any)` returns a sentinal value
(`StableHashTraits.NotImplemented()`) that indicates that there is no more specific method
available. This pattern is necessary to avoid the method ambiguities that would arise
between `hash_method(x::MyType, ::Any)` and `hash_method(x::Any, ::MyRootContext)`.
Generally if a type implements hash_method for itself, but absent a context, we want this
`hash_method` to be used.
"""
function parent_context(x::Any)
    Base.depwarn("You should explicitly define a `parent_context` method for context " *
                 "`$x`. See details in the docstring of `hash_method`.", :parent_context)
    return HashVersion{1}()
end

"""
    StableHashTraits.root_version(context)

Return the version of the root context: an integer in the range (1, 2). The default
fallback method value returns 1. 

In almost all cases, a root hash context should return 2. The optimizations used in
HashVersion{2} include a number of changes to the hash-trait implementations that do not
alter the documented behavior but do change the actual hash value returned because of how
and when elements get hashed. 

"""
root_version(x::Nothing) = 1
root_version(x) = root_version(parent_context(x))

#####
##### HashVersion{V} (root contexts)
#####

parent_context(::HashVersion) = nothing
root_version(::HashVersion{V}) where {V} = V

function hash_method(x::T, c::HashVersion{V}) where {T,V}
    # we need to find `default_method` here because `hash_method(x::MyType, ::Any)` is less
    # specific than the current method, but if we have something defined for a specific type
    # as the first argument, we want that to be used, rather than this fallback (as if it
    # were defined as `hash_method(::Any)`). Note that changing this method to be x::Any,
    # and using T = typeof(x) would just lead to method ambiguities when trying to decide
    # between `hash_method(::Any, ::HashVersion{V})` vs. `hash_method(::MyType, ::Any)`.
    # Furthermore, this would would require the user to define `hash_method` with two
    # arguments.
    default_method = hash_method(x, parent_context(c)) # we call `parent_context` to exercise all fallbacks
    is_implemented(default_method) && return default_method
    if Base.isprimitivetype(T) 
        V < 3 && return WriteHash()
        return (TypeHash(c), WriteHash())
    end
    # merely reordering a struct's fields should be considered an implementation detail, and
    # should not change the hash
    return (TypeHash(c), StructHash(:ByName))
end
TypeHash(::HashVersion{1}) = FnHash(qualified_type_)
TypeHash(::HashVersion) = FnHash(stable_type_id, WriteHash())
TypeNameHash(::HashVersion{1}) = FnHash(qualified_name)
# we can use a more conservative id here, we used a shorter one before to avoid hashing long strings
TypeNameHash(::HashVersion) = FnHash(stable_type_id, WriteHash())

hash_method(::NamedTuple, c::HashVersion) = (TypeNameHash(c), StructHash())
function hash_method(::AbstractRange, c::HashVersion)
    return (TypeNameHash(c), StructHash(:ByName))
end
function hash_method(::AbstractArray, c::HashVersion)
    return (TypeNameHash(c), FnHash(size), IterateHash())
end
function hash_method(::AbstractString, c::HashVersion{V}) where V
    return (FnHash(V > 1 ? stable_type_id : qualified_name, WriteHash()),
            WriteHash())
end
<<<<<<< HEAD
hash_method(::Symbol, ::HashVersion{1}) = (ConstantHash(":"), WriteHash())
hash_method(::Symbol, ::HashVersion) = (ConstantHash(@inthash(":")), WriteHash())
function hash_method(::AbstractDict, c::HashVersion{V}) where V
    return (V < 2 ? FnHash(qualified_name_) :
=======
hash_method(::Symbol, ::HashVersion{1}) = (PrivateConstantHash(":"), WriteHash())
hash_method(::Symbol, ::HashVersion) = (@ConstantHash(":"), WriteHash())
function hash_method(::AbstractDict, c::HashVersion)
    return (root_version(c) < 2 ? FnHash(qualified_name_) :
>>>>>>> e557ae78
            FnHash(stable_typename_id, WriteHash()),
            StructHash(keys => getindex, :ByName))
end
hash_method(::Tuple, c::HashVersion) = (TypeNameHash(c), IterateHash())
hash_method(::Pair, c::HashVersion) = (TypeNameHash(c), IterateHash())
function hash_method(::Type, c::HashVersion{1})
    return (PrivateConstantHash("Base.DataType"), FnHash(qualified_type_))
end
function hash_method(::Type, c::HashVersion)
    return (@ConstantHash("Base.DataType"), TypeHash(c))
end
function hash_method(::Function, c::HashVersion{1})
    return (PrivateConstantHash("Base.Function"), FnHash(qualified_name_))
end
function hash_method(::Function, c::HashVersion)
    return (@ConstantHash("Base.Function"), TypeHash(c))
end
function hash_method(::AbstractSet, c::HashVersion)
    return (TypeNameHash(c), FnHash(sort! ∘ collect))
end

#####
##### TablesEq 
#####

"""
    TablesEq(parent_context)

In this hash context the order of columns, and the type of the table do not impact the hash
that is created, only the set of columns (as determined by `Tables.columns`), and the hash
of the individual columns matter.
"""
struct TablesEq{T}
    parent::T
end
TablesEq() = TablesEq(HashVersion{1}())
parent_context(x::TablesEq) = x.parent
function hash_method(x::T, m::TablesEq) where {T}
    if Tables.istable(T)
        return (root_version(m) > 1 ? @ConstantHash("Tables.istable") :
                PrivateConstantHash("Tables.istable"),
                FnHash(Tables.columns, StructHash(Tables.columnnames => Tables.getcolumn)))
    end
    return hash_method(x, parent_context(m))
end

#####
##### ViewsEq 
#####

"""
    ViewsEq(parent_context)

Create a hash context where only the contents of an array or string determine its hash: that is,
the type of the array or string (e.g. `SubString` vs. `String`) does not impact the hash
value.
"""
struct ViewsEq{T}
    parent::T
end
ViewsEq() = ViewsEq(HashVersion{1}())
parent_context(x::ViewsEq) = x.parent
function hash_method(::AbstractArray, c::ViewsEq)
<<<<<<< HEAD
    return (root_version(c) > 1 ? ConstantHash(@inthash("Base.AbstractArray")) : 
                                  ConstantHash("Base.AbstractArray"), 
            (root_version(c) > 2 ? (FnHash(stable_eltype_id),) : ())...,
            FnHash(size), 
            IterateHash())
end
function hash_method(::AbstractString, c::ViewsEq)
    return (root_version(c) > 1 ? ConstantHash(@inthash("Base.AbstractString")) : 
                                  ConstantHash("Base.AbstractString", WriteHash()), 
            WriteHash())
=======
    return (root_version(c) > 1 ? @ConstantHash("Base.AbstractArray") :
            PrivateConstantHash("Base.AbstractArray"), FnHash(size), IterateHash())
end
function hash_method(::AbstractString, c::ViewsEq)
    return (root_version(c) > 1 ? @ConstantHash("Base.AbstractString") :
            PrivateConstantHash("Base.AbstractString", WriteHash()), WriteHash())
>>>>>>> e557ae78
end

end<|MERGE_RESOLUTION|>--- conflicted
+++ resolved
@@ -96,13 +96,8 @@
     return nothing
 end
 
-<<<<<<< HEAD
 function stable_hash_helper(x, hash_state, context, root, method)
-    throw(ArgumentError("Unreconized hash method of type `$(typeof(method))` when " *
-=======
-function stable_hash_helper(x, hash_state, context, method)
     throw(ArgumentError("Unrecognized hash method of type `$(typeof(method))` when " *
->>>>>>> e557ae78
                         "hashing object $x. The implementation of `hash_method` for this " *
                         "object is invalid."))
     return nothing
@@ -311,16 +306,8 @@
 
 # with a buffered hash, we don't need to create a new IOBuffer
 # just use the one we've already allocated
-<<<<<<< HEAD
-function stable_hash_helper(obj, hash_state::MarkerHash{<:BufferedHash}, context,
+function stable_hash_helper(obj, hash_state::BufferedHash, context,
                             root, c::WriteHash)
-    return MarkerHash(stable_hash_helper(obj, hash_state.hash, context, root, c))
-end
-
-function stable_hash_helper(obj, hash_state::BufferedHash, context, root, ::WriteHash)
-=======
-function stable_hash_helper(obj, hash_state::BufferedHash, context, ::WriteHash)
->>>>>>> e557ae78
     write(hash_state.io, obj, context)
     flush_bytes!(hash_state)
     return hash_state
@@ -337,14 +324,34 @@
 FnHash(fn) = FnHash{typeof(fn),Nothing}(fn, nothing)
 get_value_(x, method::FnHash) = method.fn(x)
 
-struct ConstantHash{T,H}
+struct PrivateConstantHash{T,H}
     constant::T
     result_method::H # if non-nothing, apply to value `constant`
 end
-ConstantHash(val) = ConstantHash{typeof(val),Nothing}(val, nothing)
-get_value_(x, method::ConstantHash) = method.constant
-
-function stable_hash_helper(x, hash_state, context, root, method::Union{FnHash,ConstantHash})
+PrivateConstantHash(val) = PrivateConstantHash{typeof(val),Nothing}(val, nothing)
+get_value_(x, method::PrivateConstantHash) = method.constant
+
+function ConstantHash(constant, method=nothing)
+    Base.depwarn("`ConstantHash` has been deprecated, favor `@ConstantHash`.",
+                 :ConstantHash)
+    return PrivateConstantHash(constant, method)
+end
+macro ConstantHash(constant)
+    if constant isa Symbol || constant isa String
+        return PrivateConstantHash(first(reinterpret(UInt64,
+                                                     sha256(codeunits(String(constant))))),
+                                   WriteHash())
+    elseif constant isa Number
+        return PrivateConstantHash(first(reinterpret(UInt64,
+                                                     sha256(reinterpret(UInt8, [constant])))),
+                                   WriteHash())
+    else
+        error("Unexpected expression: `$constant`")
+    end
+end
+
+function stable_hash_helper(x, hash_state, context, root,
+                            method::Union{FnHash,PrivateConstantHash})
     y = get_value_(x, method)
     new_method = @something(method.result_method, hash_method(y, context))
     if typeof(x) == typeof(y) && method == new_method
@@ -598,7 +605,6 @@
 has_iterate_type(methods) = any(x -> x isa IterateHash, methods)
 has_struct_type(methods) = any(x -> x isa FieldStructHash, methods)
 
-<<<<<<< HEAD
 function stable_hash_helper(x, hash_state, context, root, methods::Tuple)
     if (elideable(stable_type_id, methods) && (has_iterate_type(methods) || has_struct_type(methods)))
         return tuple_hash_helper(x, hash_state, ElideType(context), root, methods)
@@ -623,45 +629,6 @@
         return hash_foreach(hash_state, root, methods) do method
             return x, method, context
         end
-=======
-struct PrivateConstantHash{T,H}
-    constant::T
-    result_method::H # if non-nothing, apply to value `constant`
-end
-PrivateConstantHash(val) = PrivateConstantHash{typeof(val),Nothing}(val, nothing)
-get_value_(x, method::PrivateConstantHash) = method.constant
-
-function ConstantHash(constant, method=nothing)
-    Base.depwarn("`ConstantHash` has been deprecated, favor `@ConstantHash`.",
-                 :ConstantHash)
-    return PrivateConstantHash(constant, method)
-end
-macro ConstantHash(constant)
-    if constant isa Symbol || constant isa String
-        return PrivateConstantHash(first(reinterpret(UInt64,
-                                                     sha256(codeunits(String(constant))))),
-                                   WriteHash())
-    elseif constant isa Number
-        return PrivateConstantHash(first(reinterpret(UInt64,
-                                                     sha256(reinterpret(UInt8, [constant])))),
-                                   WriteHash())
-    else
-        error("Unexpected expression: `$constant`")
-    end
-end
-
-function stable_hash_helper(x, hash_state, context,
-                            method::Union{FnHash,PrivateConstantHash})
-    y = get_value_(x, method)
-    new_method = @something(method.result_method, hash_method(y, context))
-    if typeof(x) == typeof(y) && method == new_method
-        methodstr = nameof(typeof(method))
-        msg = """`$methodstr` is incorrectly called inside 
-              `hash_method(::$(typeof(x)), ::$(typeof(context))). Applying
-              it would lead to infinite recursion. This can usually be
-              fixed by passing a second argument to `$methodstr`."""
-        throw(ArgumentError(replace(msg, r"\s+" => " ")))
->>>>>>> e557ae78
     end
 end
 
@@ -828,17 +795,10 @@
     return (FnHash(V > 1 ? stable_type_id : qualified_name, WriteHash()),
             WriteHash())
 end
-<<<<<<< HEAD
-hash_method(::Symbol, ::HashVersion{1}) = (ConstantHash(":"), WriteHash())
-hash_method(::Symbol, ::HashVersion) = (ConstantHash(@inthash(":")), WriteHash())
+hash_method(::Symbol, ::HashVersion{1}) = (PrivateConstantHash(":"), WriteHash())
+hash_method(::Symbol, ::HashVersion) = (@ConstantHash(":"), WriteHash())
 function hash_method(::AbstractDict, c::HashVersion{V}) where V
     return (V < 2 ? FnHash(qualified_name_) :
-=======
-hash_method(::Symbol, ::HashVersion{1}) = (PrivateConstantHash(":"), WriteHash())
-hash_method(::Symbol, ::HashVersion) = (@ConstantHash(":"), WriteHash())
-function hash_method(::AbstractDict, c::HashVersion)
-    return (root_version(c) < 2 ? FnHash(qualified_name_) :
->>>>>>> e557ae78
             FnHash(stable_typename_id, WriteHash()),
             StructHash(keys => getindex, :ByName))
 end
@@ -902,25 +862,16 @@
 ViewsEq() = ViewsEq(HashVersion{1}())
 parent_context(x::ViewsEq) = x.parent
 function hash_method(::AbstractArray, c::ViewsEq)
-<<<<<<< HEAD
-    return (root_version(c) > 1 ? ConstantHash(@inthash("Base.AbstractArray")) : 
+    return (root_version(c) > 1 ? @ConstantHash("Base.AbstractArray") : 
                                   ConstantHash("Base.AbstractArray"), 
             (root_version(c) > 2 ? (FnHash(stable_eltype_id),) : ())...,
             FnHash(size), 
             IterateHash())
 end
 function hash_method(::AbstractString, c::ViewsEq)
-    return (root_version(c) > 1 ? ConstantHash(@inthash("Base.AbstractString")) : 
+    return (root_version(c) > 1 ? @ConstantHash("Base.AbstractString") : 
                                   ConstantHash("Base.AbstractString", WriteHash()), 
             WriteHash())
-=======
-    return (root_version(c) > 1 ? @ConstantHash("Base.AbstractArray") :
-            PrivateConstantHash("Base.AbstractArray"), FnHash(size), IterateHash())
-end
-function hash_method(::AbstractString, c::ViewsEq)
-    return (root_version(c) > 1 ? @ConstantHash("Base.AbstractString") :
-            PrivateConstantHash("Base.AbstractString", WriteHash()), WriteHash())
->>>>>>> e557ae78
 end
 
 end