--- conflicted
+++ resolved
@@ -309,7 +309,6 @@
 ##### FnHash 
 #####
 
-<<<<<<< HEAD
 struct FnHash{F,H}
     fn::F
     result_method::H # if non-nothing, apply to result of `fn`
@@ -334,12 +333,6 @@
               it would lead to infinite recursion. This can usually be
               fixed by passing a second argument to `$methodstr`."""
         throw(ArgumentError(replace(msg, r"\s+" => " ")))
-=======
-struct IterateHash end
-function stable_hash_helper(xs, hash_state, context, ::IterateHash)
-    return hash_foreach(hash_state, context, xs) do x
-        return x, hash_method(x, context)
->>>>>>> be32dd3b
     end
 
     return stable_hash_helper(y, hash_state, context, root, new_method)
@@ -390,7 +383,7 @@
         end
     else
         return hash_foreach(hash_state, root, xs) do x
-            x, hash_method(x, context), context
+            return x, hash_method(x, context), context
         end
     end
 end
@@ -468,11 +461,7 @@
     else
         return hash_foreach(hash_state, root, orderfields(use, fieldsfn(x))) do k
             pair = k => getfieldfn(x, k)
-<<<<<<< HEAD
             return pair, hash_method(pair, context), context
-=======
-            return pair, hash_method(pair, context)
->>>>>>> be32dd3b
         end
     end
 end
@@ -611,19 +600,9 @@
     end
 end
 
-<<<<<<< HEAD
 function stable_hash_helper(x, hash_state, context, root::Union{Val{1}, Val{2}}, methods::Tuple)
     return hash_foreach(hash_state, root, methods) do method
         return x, method, context
-=======
-#####
-##### Tuples 
-#####
-
-function stable_hash_helper(x, hash_state, context, methods::Tuple)
-    return hash_foreach(hash_state, context, methods) do method
-        return x, method
->>>>>>> be32dd3b
     end
 end
 
@@ -788,25 +767,14 @@
 function hash_method(::AbstractArray, c::HashVersion)
     return (TypeNameHash(c), FnHash(size), IterateHash())
 end
-<<<<<<< HEAD
 function hash_method(::AbstractString, c::HashVersion{V}) where V
-    return (FnHash(V > 1 ? stable_type_id : qualified_name, WriteHash()), 
+    return (FnHash(V > 1 ? stable_type_id : qualified_name, WriteHash()),
             WriteHash())
 end
 hash_method(::Symbol, ::HashVersion{1}) = (ConstantHash(":"), WriteHash())
-hash_method(::Symbol, ::HashVersion) = (ConstantHash(":", WriteHash()), WriteHash())
+hash_method(::Symbol, ::HashVersion) = (ConstantHash(@inthash(":")), WriteHash())
 function hash_method(::AbstractDict, c::HashVersion{V}) where V
     return (V < 2 ? FnHash(qualified_name_) :
-=======
-function hash_method(::AbstractString, c::HashVersion)
-    return (FnHash(root_version(c) > 1 ? stable_type_id : qualified_name, WriteHash()),
-            WriteHash())
-end
-hash_method(::Symbol, ::HashVersion{1}) = (ConstantHash(":"), WriteHash())
-hash_method(::Symbol, ::HashVersion) = (ConstantHash(@inthash(":")), WriteHash())
-function hash_method(::AbstractDict, c::HashVersion)
-    return (root_version(c) < 2 ? FnHash(qualified_name_) :
->>>>>>> be32dd3b
             FnHash(stable_typename_id, WriteHash()),
             StructHash(keys => getindex, :ByName))
 end
