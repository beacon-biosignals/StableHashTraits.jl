--- conflicted
+++ resolved
@@ -2,11 +2,7 @@
 
 export stable_hash, WriteHash, IterateHash, StructHash, FnHash, ConstantHash, @ConstantHash,
        HashAndContext, HashVersion, qualified_name, qualified_type, TablesEq, ViewsEq,
-<<<<<<< HEAD
        stable_typename_id, stable_type_id, stable_eltype_id
-=======
-       stable_typename_id, stable_type_id
->>>>>>> 9def8095
 using TupleTools, Tables, Compat
 using SHA: SHA, sha256
 
@@ -478,17 +474,9 @@
 ##### StructHash 
 #####
 
-<<<<<<< HEAD
 fieldnames_(::T) where {T} = fieldnames(T)
 StructHash(sort::Symbol) = StructHash(fieldnames_ => getfield, sort)
 const FieldStructHash{G,S} = StructHash{<:Pair{<:typeof(fieldnames_),G},S}
-=======
-struct StructHash{P,S}
-    fnpair::P
-end
-fieldnames_(::T) where {T} = fieldnames(T)
-StructHash(sort::Symbol) = StructHash(fieldnames_ => getfield, sort)
->>>>>>> 9def8095
 function StructHash(fnpair::Pair=fieldnames_ => getfield, by::Symbol=:ByOrder)
     by ∈ (:ByName, :ByOrder) || error("Expected a valid sort order (:ByName or :ByOrder).")
     return StructHash{typeof(fnpair),by}(fnpair)
@@ -502,7 +490,6 @@
     return sort_(fieldnames(T))
 end
 
-<<<<<<< HEAD
 # most generic method: we simply hash each key => value pair
 # of the object structure
 function stable_hash_helper(x, hash_state, context, root, use::StructHash)
@@ -567,24 +554,6 @@
                    context_for_elements(context)
         else
             return val, hash_method(val, context), context_for_elements(context)
-=======
-function stable_hash_helper(x, hash_state, context, use::StructHash{<:Any,S}) where {S}
-    fieldsfn, getfieldfn = use.fnpair
-    if root_version(context) > 1 && fieldsfn isa typeof(fieldnames_)
-        # NOTE: hashes the field names at compile time if possible (~x10 speed up)
-        hash_state = stable_hash_helper(stable_typefields_id(x), hash_state, context,
-                                        WriteHash())
-        # NOTE: sort fields at compile time if possible (~x1.33 speed up)
-        fields = S == :ByName ? sorted_field_names(x) : fieldnames_(x)
-        hash_state = hash_foreach(hash_state, context, fields) do k
-            val = getfieldfn(x, k)
-            return val, hash_method(val, context)
-        end
-    else
-        return hash_foreach(hash_state, context, orderfields(use, fieldsfn(x))) do k
-            pair = k => getfieldfn(x, k)
-            return pair, hash_method(pair, context)
->>>>>>> 9def8095
         end
     end
 end
@@ -711,11 +680,8 @@
     number = hash64(sort_(fieldnames(x)))
     return :(return $number)
 end
-<<<<<<< HEAD
 
 stable_eltype_id(x) = stable_type_id(eltype(x))
-=======
->>>>>>> 9def8095
 
 function cleanup_name(str)
     # We treat all uses of the `Core` namespace as `Base` across julia versions. What is in
@@ -749,7 +715,6 @@
 end
 PrivateConstantHash(val) = PrivateConstantHash{typeof(val),Nothing}(val, nothing)
 get_value_(x, method::PrivateConstantHash) = method.constant
-<<<<<<< HEAD
 
 function ConstantHash(constant, method=nothing)
     Base.depwarn("`ConstantHash` has been deprecated, favor `@ConstantHash`.",
@@ -766,24 +731,6 @@
 end
 
 function stable_hash_helper(x, hash_state, context, root,
-=======
-
-function ConstantHash(constant, method=nothing)
-    Base.depwarn("`ConstantHash` has been deprecated, favor `@ConstantHash`.",
-                 :ConstantHash)
-    return PrivateConstantHash(constant, method)
-end
-
-macro ConstantHash(constant)
-    if constant isa Symbol || constant isa String || constant isa Number
-        return :(PrivateConstantHash($(hash64(constant)), WriteHash()))
-    else
-        return :(throw(ArgumentError(string("Unexpected expression: ", $(string(constant))))))
-    end
-end
-
-function stable_hash_helper(x, hash_state, context,
->>>>>>> 9def8095
                             method::Union{FnHash,PrivateConstantHash})
     y = get_value_(x, method)
     new_method = @something(method.result_method, hash_method(y, context))
@@ -988,7 +935,6 @@
 hash_method(::NamedTuple, c::HashVersion) = (TypeNameHash(c), StructHash())
 function hash_method(::AbstractRange, c::HashVersion)
     return (TypeNameHash(c), StructHash(:ByName))
-<<<<<<< HEAD
 end
 function hash_method(::AbstractArray, c::HashVersion)
     return (TypeNameHash(c), FnHash(size), IterateHash())
@@ -1017,36 +963,6 @@
 function hash_method(::Function, c::HashVersion)
     return (@ConstantHash("Base.Function"), TypeHash(c))
 end
-=======
-end
-function hash_method(::AbstractArray, c::HashVersion)
-    return (TypeNameHash(c), FnHash(size), IterateHash())
-end
-function hash_method(::AbstractString, c::HashVersion{V}) where {V}
-    return (FnHash(V > 1 ? stable_type_id : qualified_name, WriteHash()),
-            WriteHash())
-end
-hash_method(::Symbol, ::HashVersion{1}) = (PrivateConstantHash(":"), WriteHash())
-hash_method(::Symbol, ::HashVersion) = (@ConstantHash(":"), WriteHash())
-function hash_method(::AbstractDict, c::HashVersion{V}) where {V}
-    return (V < 2 ? FnHash(qualified_name_) :
-            FnHash(stable_typename_id, WriteHash()), StructHash(keys => getindex, :ByName))
-end
-hash_method(::Tuple, c::HashVersion) = (TypeNameHash(c), IterateHash())
-hash_method(::Pair, c::HashVersion) = (TypeNameHash(c), IterateHash())
-function hash_method(::Type, c::HashVersion{1})
-    return (PrivateConstantHash("Base.DataType"), FnHash(qualified_type_))
-end
-function hash_method(::Type, c::HashVersion)
-    return (@ConstantHash("Base.DataType"), TypeHash(c))
-end
-function hash_method(::Function, c::HashVersion{1})
-    return (PrivateConstantHash("Base.Function"), FnHash(qualified_name_))
-end
-function hash_method(::Function, c::HashVersion)
-    return (@ConstantHash("Base.Function"), TypeHash(c))
-end
->>>>>>> 9def8095
 function hash_method(::AbstractSet, c::HashVersion)
     return (TypeNameHash(c), FnHash(sort! ∘ collect))
 end
@@ -1100,23 +1016,13 @@
 # for `HashVersion{2}`
 function hash_method(::AbstractArray, c::ViewsEq)
     return (root_version(c) > 1 ? @ConstantHash("Base.AbstractArray") :
-<<<<<<< HEAD
-            ConstantHash("Base.AbstractArray"),
+            PrivateConstantHash("Base.AbstractArray"), 
             (root_version(c) > 2 ? (FnHash(stable_eltype_id),) : ())...,
-            FnHash(size),
-            IterateHash())
-end
-function hash_method(::AbstractString, c::ViewsEq)
-    return (root_version(c) > 1 ? @ConstantHash("Base.AbstractString") :
-            ConstantHash("Base.AbstractString", WriteHash()),
-            WriteHash())
-=======
-            PrivateConstantHash("Base.AbstractArray"), FnHash(size), IterateHash())
+            FnHash(size), IterateHash())
 end
 function hash_method(::AbstractString, c::ViewsEq)
     return (root_version(c) > 1 ? @ConstantHash("Base.AbstractString") :
             PrivateConstantHash("Base.AbstractString", WriteHash()), WriteHash())
->>>>>>> 9def8095
 end
 
 end