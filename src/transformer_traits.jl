#####
##### Helper Functions
#####

hash_trait(x::Transformer, y) = x.result_method
hash_trait(::Transformer{<:Any,Nothing}, y) = hash_trait(y)
hash_trait(x) = StructType(x)

function check_hash_method(x, transform, context)
    # because of how `hash_method` uses `NotImplemented` we can leverage
    # this to check for deprecated API usage
    if is_implemented(hash_method(x, context)) && transform.fn === identity &&
       isnothing(transform.result_method)
        @warn """`hash_method` is implemented for type

           $(typeof(x))

           when in context of type

           $(typeof(context))

           No specialized `transformer` method is defined for this type. This object's
           StableHashTraits customization may be deprecated, and may not work properly for
           HashVersion{4}. If the default method for `transformer` is appropriate, you can
           prevent this warning from appearing by implementing a method similar to the
           following:

           function hash_method(::MyType, context::SomeContextType)
               StableHashTraits.root_version(context) > 3 && return StableHashTraits.NotImplemented()
               # implement `hash_method` for `MyType`
           end
           """ _id = Symbol(module_nameof_string(typeof(x))) maxlog = 1
    end
end

# how we hash when we haven't hoisted the type hash out of a loop
function hash_type_and_value(x, hash_state, context)
    transform = transformer(typeof(x), context)::Transformer
    if transform.hoist_type
        hash_state = hash_type!(hash_state, context, typeof(x))
    end
    tx = transform(x)
    check_hash_method(x, transform, context)
    if !transform.hoist_type
        hash_state = hash_type!(hash_state, context, typeof(tx))
    end
    return stable_hash_helper(tx, hash_state, context, hash_trait(transform, tx))
end

# how we hash when the type hash can be hoisted out of a loop
function hash_value(x, hash_state, context, transform::Transformer)
    tx = transform(x)
    check_hash_method(x, transform, context)
    return stable_hash_helper(tx, hash_state, context, hash_trait(transform, tx))
end

# There are two cases where we want to hash types:
#
#   1. when we are hashing the type of an object we're hashing (`TypeHashContext`)
#   2. when a value we're hashing is itself a type (`TypeAsValueContext`)
#
# These are handled as separate contexts because the kind of value we want to generate from
# the type may differ. By default only the structure of types matters when hashing an
# objects type, e.g. when we hash a StructTypes.DataType we hash that it is a data type, the
# field names and we hash each individual element type (as per its rules) but we do not hash
# the name of the type. When a type is hashed as a value, its actual name also matters.

#####
##### Type Hashes
#####

"""
    hash_type!(hash_state, context, T)

Hash type `T` in the given context, updating `hash_state`.
"""
function hash_type!(hash_state, context, ::Type{T}) where {T}
    # TODO: cache type hashing in the final release (no this PR)
    type_context = TypeHashContext(context)
    transform = transformer(typeof(T), type_context)
    tT = transform(T)
    hash_type_state = similar_hash_state(hash_state)
    hash_type_state = stable_hash_helper(tT, hash_type_state, type_context,
                                         hash_trait(transform, tT))
    bytes = reinterpret(UInt8, asarray(compute_hash!(hash_type_state)))

    return update_hash!(hash_state, bytes, context)
end
asarray(x) = [x]
asarray(x::AbstractArray) = x

struct TypeHashContext{T}
    parent::T
end
TypeHashContext(x::TypeHashContext) = x
parent_context(x::TypeHashContext) = x.parent
hash_type!(hash_state, ::TypeHashContext, key::Type) = hash_state

# pair_structure: When the internal structure of a type is `nothing`, avoid additional
# tuple-nesting in the returned value to hash. This ensures that if we want two types to
# transform to the same string, the hashed value doesn't depend on how many transformations
# deep we go to "find" this identical string (unless there is distinct structure that *must*
# be hashed give its `StructType`).
pair_structure(x, ::Nothing) = x
pair_structure(x, y) = (x, y)
function transformer(::Type{T}, context::TypeHashContext) where {T<:Type}
    return Transformer(T -> pair_structure(transform_type(T, parent_context(context)),
                                           internal_type_structure(T, StructType_(T))))
end
@inline StructType_(T) = StructType(T)
StructType_(::Type{Union{}}) = StructTypes.NoStructType()

# NOTE: `internal_type_structure` implements mandatory elements of a type's structure that
# are always included in the hash; this ensures that the invariants required by type
# hoisting hold
internal_type_structure(T, trait) = nothing

#####
##### Hashing Types as Values
#####

struct TypeAsValue <: StructTypes.StructType end
hash_trait(::Type) = TypeAsValue()

struct TypeAsValueContext{T}
    parent::T
end
parent_context(x::TypeAsValueContext) = x.parent

function hash_type!(hash_state, context, ::Type{<:Type})
    return update_hash!(hash_state, "Base.Type", context)
end
# these methods are required to avoid method ambiguities
function hash_type!(hash_state, context::TypeHashContext, ::Type{<:Type})
    return update_hash!(hash_state, "Base.Type", context)
end
function hash_type!(hash_state, context::TypeAsValueContext, ::Type{<:Type})
    return update_hash!(hash_state, "Base.Type", context)
end

function transformer(::Type{<:Type}, context::TypeAsValueContext)
    return Transformer(T -> pair_structure(transform_type_value(T, context),
                                           internal_type_structure(T, StructType_(T))))
end

hash_type!(hash_state, ::TypeAsValueContext, ::Type) = hash_state
function stable_hash_helper(::Type{T}, hash_state, context, ::TypeAsValue) where {T}
    type_context = TypeAsValueContext(context)
    transform = transformer(typeof(T), type_context)::Transformer
    tT = transform(T)
    return stable_hash_helper(tT, hash_state, type_context, hash_trait(transform, tT))
end

#####
##### Function Hashes
#####

# remember: functions can have fields; in general StructTypes doesn't assume these are
# serialized but here we want that to happen by default, so e.g. ==(2) will properly hash
# both the name of `==` and `2`.
hash_trait(::Function) = StructTypes.UnorderedStruct()

transform_type(::Type{T}) where {T<:Function} = nameof_string(T)

is_fully_concrete(::Any) = true
@inline is_fully_concrete(::Type{T}) where {T} = is_fully_concrete(T, hash_trait(T))
is_fully_concrete(::Type{T}, ::Any) where {T} = isconcretetype(T)

#####
##### DataType
#####

transform_type_by_trait(::Type{T}, ::StructTypes.DataType) where {T} = nameof_string(T)

sorted_field_names(T::Type) = TupleTools.sort(fieldnames(T); by=string)
@generated function sorted_field_names(T)
    return TupleTools.sort(fieldnames(T); by=string)
end

function is_fully_concrete(::Type{T}, ::StructTypes.DataType) where {T}
    isconcretetype(T) && all(is_fully_concrete, fieldtypes(T))
end

function internal_type_structure(::Type{T}, trait::StructTypes.DataType) where {T}
    if is_fully_concrete(T, trait)
        fields = trait isa StructTypes.OrderedStruct ? fieldnames(T) : sorted_field_names(T)
        return fields, map(field -> fieldtype(T, field), fields)
    else
        return nothing
    end
end

function stable_hash_helper(x, hash_state, context, st::StructTypes.DataType)
    nested_hash_state = start_nested_hash!(hash_state)

    # hash the field values
    fields = st isa StructTypes.UnorderedStruct ? sorted_field_names(x) :
             fieldnames(typeof(x))
    nested_hash_state = hash_fields(x, fields, nested_hash_state, context)
    hash_state = end_nested_hash!(hash_state, nested_hash_state)
    return hash_state
end

function hash_fields(x, fields, hash_state, context)
    for field in fields
        val = getfield(x, field)
        # can we optimize away the field's type_hash?
        transform = transformer(typeof(val), context)
        if isconcretetype(fieldtype(typeof(x), field)) && transform.hoist_type
            # the fieldtype has been hashed as part of the type of the container
            hash_value(val, hash_state, context, transform)
        else
            hash_type_and_value(val, hash_state, context)
        end
    end
    return hash_state
end

#####
##### ArrayType
#####

"""
    is_ordered(x)

Indicates whether the order of the elements of object `x` are important to its hashed value.
If false, `x`'s elements will first be `collect`ed and `sort`'ed before hashing them. When
calling `sort`, [`hash_sort_by`](@ref) is passed as the `by` keyword argument.
If `x` is a `DictType`, the elements are sorted by their keys rather than their elements.
"""
is_ordered(x) = true
is_ordered(::AbstractSet) = false

"""
    `hash_sort_by(x)`

Defines how the elements of a hashed container `x` are `sort`ed if [`is_ordered`](@ref) of
`x` returns `false`. The return value of this function is passed to `sort` as the `by`
keyword.
"""
hash_sort_by(x::Symbol) = String(x)
hash_sort_by(x::Char) = string(x)
hash_sort_by(x) = x

function internal_type_structure(::Type{T}, ::StructTypes.ArrayType) where {T}
    return eltype(T)
end

function is_fully_concrete(::Type{T}, ::StructTypes.ArrayType) where {T}
    isconcretetype(T) && is_fully_concrete(eltype(T))
end

# include ndims in type hash when we can
function transform_type(::Type{T}) where {T<:AbstractArray}
    return transform_type_by_trait(T, StructType(T)), ndims_(T)
end
function transform_type_value(::Type{T}) where {T<:AbstractArray}
    return nameof_string(T), ndims_(T)
end
ndims_(::Type{<:AbstractArray{<:Any,N}}) where {N} = N
ndims_(::Type{<:AbstractArray}) = nothing

function transformer(::Type{<:AbstractArray}, ::HashVersion{4})
    return Transformer(x -> (size(x), split_union(x)); hoist_type=true)
end

split_union(array) = TransformIdentity(array)
# NOTE: this method actually properly handles union splitting for as many splits as julia
# will allow to match to this method, not just two; in the case where the eltype is
# Union{Int, UInt, Char} for instance, M will match to Union{UInt, Char} and the `else`
# branch will properly split out the first type. The returned M_array will then be split
# again, when the `transformer` method above is applied to it.
function split_union(array::AbstractArray{Union{N,M}}) where {N,M}
    # NOTE: when an abstract array is e.g. AbstractArray{Int}, N becomes
    # Int and M is left as undefined, we just need to hash this array
    !@isdefined(M) && return TransformIdentity(array)
    # special case null and singleton-types, since we don't need to hash their content at
    # all
    if StructType(N) isa StructTypes.NullType ||
       StructType(N) isa StructTypes.SingletonType
        isM_array = isa.(array, M)
        return isM_array, convert(AbstractArray{M}, array[isM_array])
    elseif StructType(M) isa StructTypes.NullType ||
           StructType(M) isa StructTypes.SingletonType
        # I'm not actually sure if its possible to hit this `elseif` branch since "smaller"
        # types seem to occur first in the `Union`, but its here since I don't know that
        # this pattern is documented behavior or an implementation detail of the current
        # version of julia, nor do I know if all singleton-types count as smaller than
        # non-singleton types
        isN_array = isa.(array, N)
        return isN_array, convert(AbstractArray{N}, array[isN_array])
    else
        isN_array = isa.(array, N)
        N_array = convert(AbstractArray{N}, array[isN_array])
        M_array = convert(AbstractArray{M}, array[.!isN_array])
        return isN_array, N_array, M_array
    end
end

function stable_hash_helper(xs, hash_state, context, ::StructTypes.ArrayType)
    nested_hash_state = start_nested_hash!(hash_state)

    items = !is_ordered(xs) ? sort!(collect(xs); by=hash_sort_by) : xs
    transform = transformer(eltype(items), context)::Transformer
    nested_hash_state = hash_elements(items, nested_hash_state, context, transform)

    hash_state = end_nested_hash!(hash_state, nested_hash_state)
    return hash_state
end

function hash_elements(items, hash_state, context, transform)
    # can we optimize away the element type hash?
    if is_fully_concrete(eltype(items)) && transform.hoist_type
        # the eltype has already been hashed as part of the type structure of
        # the container
        for x in items
            hash_value(x, hash_state, context, transform)
        end
    else
        for x in items
            hash_type_and_value(x, hash_state, context)
        end
    end
    return hash_state
end

#####
##### AbstractRange
#####

transform_type(::Type{<:AbstractRange}) = "Base.AbstractRange"
function transformer(::Type{<:AbstractRange}, ::HashVersion{4})
    return Transformer(x -> (first(x), step(x), last(x)); hoist_type=true)
end

#####
##### Tuples
#####

function internal_type_structure(::Type{T}, ::StructTypes.ArrayType) where {T<:Tuple}
    if is_fully_concrete(T)
        fields = T <: StructTypes.OrderedStruct ? fieldnames(T) : sorted_field_names(T)
        return fields, map(field -> fieldtype(T, field), fields)
    else
        return nothing
    end
end

function internal_type_structure(::Type{T}, ::StructTypes.ArrayType) where {T<:NTuple}
    return eltype(T)
end

function stable_hash_helper(x::Tuple, hash_state, context, ::StructTypes.ArrayType)
    nested_hash_state = start_nested_hash!(hash_state)
    nested_hash_state = hash_fields(x, fieldnames(typeof(x)), nested_hash_state, context)
    hash_state = end_nested_hash!(hash_state, nested_hash_state)
    return hash_state
end

#####
##### DictType
#####

is_ordered(x::AbstractDict) = false

function internal_type_structure(::Type{T}, ::StructTypes.DictType) where {T}
    return keytype(T), valtype(T)
end

<<<<<<< HEAD
function is_fully_concrete(::Type{T}, ::StructTypes.DictType) where {T}
    isconcretetype(T) && is_fully_concrete(keytype(T)) &&
        is_fully_concrete(valtype(T))
end

function is_fully_concrete(::Pair{K, V}, ::StructTypes.DictType) where {K, V}
    isconcretetype(T) && is_fully_concrete(K) && is_fully_concrete(V)
end

function transformer(::Type{<:Pair{K, V}}, ::HashVersion{4}) where {K, V}
=======
# `Pair` does not implement `keytype` or `valtype`
function internal_type_structure(::Type{<:Pair{K,V}}, ::StructTypes.DictType) where {K,V}
    return K, V
end

function transformer(::Type{<:Pair}, ::HashVersion{4})
>>>>>>> 65b918c9
    return Transformer(((a, b),) -> (a, b); hoist_type=true)
end

function stable_hash_helper(x, hash_state, context, ::StructTypes.DictType)
    pairs = StructTypes.keyvaluepairs(x)
    nested_hash_state = start_nested_hash!(hash_state)

    pairs = if is_ordered(x)
        StructTypes.keyvaluepairs(x)
    else
        sort!(collect(StructTypes.keyvaluepairs(x)); by=hash_sort_by ∘ first)
    end
    transform = transformer(eltype(x), context)::Transformer
    hash_elements(pairs, nested_hash_state, context, transform)

    hash_state = end_nested_hash!(hash_state, nested_hash_state)
    return hash_state
end

#####
##### CustomStruct
#####

# we need to hash the type for every instance when we have a CustomStruct; `lowered` could
# be anything
function stable_hash_helper(x, hash_state, context, ::StructTypes.CustomStruct)
    return hash_type_and_value(StructTypes.lower(x), hash_state, context)
end

#####
##### Basic data types
#####

transform_type(::Type{Symbol}) = "Base.Symbol"
function transformer(::Type{<:Symbol}, ::HashVersion{4})
    return Transformer(String; hoist_type=true)
end

function stable_hash_helper(str, hash_state, context, ::StructTypes.StringType)
    nested_hash_state = start_nested_hash!(hash_state)
    update_hash!(nested_hash_state, str isa AbstractString ? str : string(str), context)
    return end_nested_hash!(hash_state, nested_hash_state)
end

function stable_hash_helper(number::T, hash_state, context,
                            ::StructTypes.NumberType) where {T}
    U = StructTypes.numbertype(T)
    return update_hash!(hash_state, U(number), context)
end

function stable_hash_helper(bool, hash_state, context, ::StructTypes.BoolType)
    return update_hash!(hash_state, Bool(bool), context)
end

# null types are encoded purely by their type hash
transform_type(::Type{Missing}) = "Base.Missing"
transform_type(::Type{Nothing}) = "Base.Nothing"
transform_type_by_trait(::Type{T}, ::StructTypes.NullType) where {T} = nameof_string(T)
stable_hash_helper(_, hash_state, context, ::StructTypes.NullType) = hash_state

# singleton types are encoded purely by their type hash
transform_type_by_trait(::Type{T}, ::StructTypes.SingletonType) where {T} = nameof_string(T)
stable_hash_helper(_, hash_state, context, ::StructTypes.SingletonType) = hash_state<|MERGE_RESOLUTION|>--- conflicted
+++ resolved
@@ -367,25 +367,23 @@
     return keytype(T), valtype(T)
 end
 
-<<<<<<< HEAD
 function is_fully_concrete(::Type{T}, ::StructTypes.DictType) where {T}
     isconcretetype(T) && is_fully_concrete(keytype(T)) &&
         is_fully_concrete(valtype(T))
 end
 
-function is_fully_concrete(::Pair{K, V}, ::StructTypes.DictType) where {K, V}
-    isconcretetype(T) && is_fully_concrete(K) && is_fully_concrete(V)
-end
-
 function transformer(::Type{<:Pair{K, V}}, ::HashVersion{4}) where {K, V}
-=======
+
 # `Pair` does not implement `keytype` or `valtype`
 function internal_type_structure(::Type{<:Pair{K,V}}, ::StructTypes.DictType) where {K,V}
     return K, V
 end
 
+function is_fully_concrete(::Pair{K, V}, ::StructTypes.DictType) where {K, V}
+    return isconcretetype(T) && is_fully_concrete(K) && is_fully_concrete(V)
+end
+
 function transformer(::Type{<:Pair}, ::HashVersion{4})
->>>>>>> 65b918c9
     return Transformer(((a, b),) -> (a, b); hoist_type=true)
 end
 
